/*!
 * Copyright (c) Microsoft Corporation and contributors. All rights reserved.
 * Licensed under the MIT License.
 */

/* eslint-disable no-bitwise */

import { assert, TypedEventEmitter } from "@fluidframework/common-utils";
import { IEvent } from "@fluidframework/common-definitions";
import { UsageError } from "@fluidframework/container-utils";
import {
    addProperties,
    Client,
    compareReferencePositions,
    ConflictAction,
    createMap,
    ICombiningOp,
    ISegment,
    MergeTreeDeltaType,
    minReferencePosition,
    PropertiesManager,
    PropertySet,
    RedBlackTree,
    LocalReferencePosition,
    ReferenceType,
    refTypeIncludesFlag,
    reservedRangeLabelsKey,
    UnassignedSequenceNumber,
    maxReferencePosition,
    createDetachedLocalReferencePosition,
} from "@fluidframework/merge-tree";
import { ISequencedDocumentMessage } from "@fluidframework/protocol-definitions";
import { LoggingError } from "@fluidframework/telemetry-utils";
import { v4 as uuid } from "uuid";
import {
    IMapMessageLocalMetadata,
    IValueFactory,
    IValueOpEmitter,
    IValueOperation,
    IValueType,
    IValueTypeOperationValue,
} from "./defaultMapInterfaces";
import { IInterval, IntervalConflictResolver, IntervalTree, IntervalNode } from "./intervalTree";

const reservedIntervalIdKey = "intervalId";

export enum IntervalType {
    Simple = 0x0,
    Nest = 0x1,
    /**
     * SlideOnRemove indicates that the ends of the interval will slide if the segment
     * they reference is removed and acked.
     * See `packages\dds\merge-tree\REFERENCEPOSITIONS.md` for details
     * SlideOnRemove is the default interval behavior and does not need to be specified.
     */
    SlideOnRemove = 0x2, // SlideOnRemove is default behavior - all intervals are SlideOnRemove
    /**
     * @internal
     * A temporary interval, used internally
     */
    Transient = 0x4,
}

export interface ISerializedInterval {
    sequenceNumber: number;
    start: number;
    end: number;
    intervalType: IntervalType;
    properties?: PropertySet;
}

/** @internal */
export type SerializedIntervalDelta =
    Omit<ISerializedInterval, "start" | "end" | "properties">
    & Partial<Pick<ISerializedInterval, "start" | "end" | "properties">>;

/**
 * A size optimization to avoid redundantly storing keys when serializing intervals
 * as JSON. Intervals are of the format:
 *
 * [start, end, sequenceNumber, intervalType, properties]
 */
export type CompressedSerializedInterval = [number, number, number, IntervalType, PropertySet];

/**
 * @internal
 */
export interface ISerializedIntervalCollectionV2 {
    label: string;
    version: 2;
    intervals: CompressedSerializedInterval[];
}

/**
 * Decompress an interval after loading a summary from JSON. The exact format
 * of this compression is unspecified and subject to change
 */
function decompressInterval(interval: CompressedSerializedInterval, label?: string): ISerializedInterval {
    return {
        start: interval[0],
        end: interval[1],
        sequenceNumber: interval[2],
        intervalType: interval[3],
        properties: { ...interval[4], [reservedRangeLabelsKey]: [label] },
    };
}

/**
 * Compress an interval prior to serialization as JSON. The exact format of this
 * compression is unspecified and subject to change
 */
function compressInterval(interval: ISerializedInterval): CompressedSerializedInterval {
    const { start, end, sequenceNumber, intervalType, properties } = interval;

    return [
        start,
        end,
        sequenceNumber,
        intervalType,
        // remove the `referenceRangeLabels` property as it is already stored
        // in the `label` field of the summary
        { ...properties, [reservedRangeLabelsKey]: undefined },
    ];
}

export interface ISerializableInterval extends IInterval {
    properties: PropertySet;
    propertyManager: PropertiesManager;
    serialize(): ISerializedInterval;
    addProperties(props: PropertySet, collaborating?: boolean, seq?: number):
        PropertySet | undefined;
    getIntervalId(): string | undefined;
}

export interface IIntervalHelpers<TInterval extends ISerializableInterval> {
    compareEnds(a: TInterval, b: TInterval): number;
    /**
     *
     * @param label - label of the interval collection this interval is being added to. This parameter is
     * irrelevant for transient intervals.
     * @param start - numerical start position of the interval
     * @param end - numberical end position of the interval
     * @param client - client creating the interval
     * @param intervalType - Type of interval to create. Default is SlideOnRemove
     * @param op - If this create came from a remote client, op that created it. Default is undefined (i.e. local)
     * @param fromSnapshot - If this create came from loading a snapshot. Default is false.
     */
    create(
        label: string,
        start: number | undefined,
        end: number | undefined,
        client: Client | undefined,
        intervalType: IntervalType,
        op?: ISequencedDocumentMessage,
        fromSnapshot?: boolean,
    ): TInterval;
}

export class Interval implements ISerializableInterval {
    public properties: PropertySet;
    public auxProps: PropertySet[] | undefined;
    public propertyManager: PropertiesManager;
    constructor(
        public start: number,
        public end: number,
        props?: PropertySet,
    ) {
        this.propertyManager = new PropertiesManager();
        this.properties = {};

        if (props) {
            this.addProperties(props);
        }
    }

    public getIntervalId(): string | undefined {
        const id = this.properties?.[reservedIntervalIdKey];
        if (id === undefined) {
            return undefined;
        }
        return `${id}`;
    }

    public getAdditionalPropertySets() {
        return this.auxProps;
    }

    public addPropertySet(props: PropertySet) {
        if (this.auxProps === undefined) {
            this.auxProps = [];
        }
        this.auxProps.push(props);
    }

    public serialize(): ISerializedInterval {
        const serializedInterval: ISerializedInterval = {
            end: this.end,
            intervalType: 0,
            sequenceNumber: 0,
            start: this.start,
        };
        if (this.properties) {
            serializedInterval.properties = this.properties;
        }
        return serializedInterval;
    }

    public clone() {
        return new Interval(this.start, this.end, this.properties);
    }

    public compare(b: Interval) {
        const startResult = this.compareStart(b);
        if (startResult === 0) {
            const endResult = this.compareEnd(b);
            if (endResult === 0) {
                const thisId = this.getIntervalId();
                if (thisId) {
                    const bId = b.getIntervalId();
                    if (bId) {
                        return thisId > bId ? 1 : thisId < bId ? -1 : 0;
                    }
                    return 0;
                }
                return 0;
            } else {
                return endResult;
            }
        } else {
            return startResult;
        }
    }

    public compareStart(b: Interval) {
        return this.start - b.start;
    }

    public compareEnd(b: Interval) {
        return this.end - b.end;
    }

    public overlaps(b: Interval) {
        const result = (this.start <= b.end) &&
            (this.end >= b.start);
        return result;
    }

    public union(b: Interval) {
        return new Interval(Math.min(this.start, b.start),
            Math.max(this.end, b.end), this.properties);
    }

    public getProperties() {
        return this.properties;
    }

    public addProperties(
        newProps: PropertySet,
        collaborating: boolean = false,
        seq?: number,
        op?: ICombiningOp,
    ): PropertySet | undefined {
        if (newProps) {
            this.initializeProperties();
            return this.propertyManager.addProperties(this.properties, newProps, op, seq, collaborating);
        }
    }

    public modify(label: string, start: number, end: number, op?: ISequencedDocumentMessage) {
        const startPos = start ?? this.start;
        const endPos = end ?? this.end;
        if (this.start === startPos && this.end === endPos) {
            // Return undefined to indicate that no change is necessary.
            return;
        }
        const newInterval = new Interval(startPos, endPos);
        if (this.properties) {
            newInterval.initializeProperties();
            this.propertyManager.copyTo(this.properties, newInterval.properties, newInterval.propertyManager);
        }
        return newInterval;
    }

    private initializeProperties(): void {
        if (!this.propertyManager) {
            this.propertyManager = new PropertiesManager();
        }
        if (!this.properties) {
            this.properties = createMap<any>();
        }
    }
}

export class SequenceInterval implements ISerializableInterval {
    public properties: PropertySet;
    public propertyManager: PropertiesManager;

    constructor(
        private readonly client: Client,
        public start: LocalReferencePosition,
        public end: LocalReferencePosition,
        public intervalType: IntervalType,
        props?: PropertySet,
    ) {
        this.propertyManager = new PropertiesManager();
        this.properties = {};

        if (props) {
            this.addProperties(props);
        }
    }

    private callbacks?: Record<"beforePositionChange" | "afterPositionChange", () => void>;

    /**
     * @internal
     * Subscribes to position change events on this interval if there are no current listeners.
     */
    public addPositionChangeListeners(beforePositionChange: () => void, afterPositionChange: () => void): void {
        if (this.callbacks === undefined) {
            this.callbacks = {
                beforePositionChange,
                afterPositionChange,
            };

            const startCbs = this.start.callbacks ??= {};
            const endCbs = this.end.callbacks ??= {};
            startCbs.beforeSlide = endCbs.beforeSlide = beforePositionChange;
            startCbs.afterSlide = endCbs.afterSlide = afterPositionChange;
        }
    }

    /**
     * @internal
     * Removes the currently subscribed position change listeners.
     */
    public removePositionChangeListeners(): void {
        if (this.callbacks) {
            this.callbacks = undefined;
            this.start.callbacks = undefined;
            this.end.callbacks = undefined;
        }
    }

    public serialize(): ISerializedInterval {
        const startPosition = this.client.localReferencePositionToPosition(this.start);
        const endPosition = this.client.localReferencePositionToPosition(this.end);
        const serializedInterval: ISerializedInterval = {
            end: endPosition,
            intervalType: this.intervalType,
            sequenceNumber: this.client.getCurrentSeq(),
            start: startPosition,
        };

        if (this.properties) {
            serializedInterval.properties = this.properties;
        }

        return serializedInterval;
    }

    public clone() {
        return new SequenceInterval(this.client, this.start, this.end, this.intervalType, this.properties);
    }

    public compare(b: SequenceInterval) {
        const startResult = this.compareStart(b);
        if (startResult === 0) {
            const endResult = this.compareEnd(b);
            if (endResult === 0) {
                const thisId = this.getIntervalId();
                if (thisId) {
                    const bId = b.getIntervalId();
                    if (bId) {
                        return thisId > bId ? 1 : thisId < bId ? -1 : 0;
                    }
                    return 0;
                }
                return 0;
            } else {
                return endResult;
            }
        } else {
            return startResult;
        }
    }

    public compareStart(b: SequenceInterval) {
        return compareReferencePositions(this.start, b.start);
    }

    public compareEnd(b: SequenceInterval) {
        return compareReferencePositions(this.end, b.end);
    }

    public overlaps(b: SequenceInterval) {
        const result = (compareReferencePositions(this.start, b.end) <= 0) &&
            (compareReferencePositions(this.end, b.start) >= 0);
        return result;
    }

    public getIntervalId(): string | undefined {
        const id = this.properties?.[reservedIntervalIdKey];
        if (id === undefined) {
            return undefined;
        }
        return `${id}`;
    }

    public union(b: SequenceInterval) {
        return new SequenceInterval(this.client, minReferencePosition(this.start, b.start),
            maxReferencePosition(this.end, b.end), this.intervalType);
    }

    public addProperties(
        newProps: PropertySet,
        collab: boolean = false,
        seq?: number,
        op?: ICombiningOp,
    ): PropertySet | undefined {
        this.initializeProperties();
        return this.propertyManager.addProperties(this.properties, newProps, op, seq, collab);
    }

    public overlapsPos(bstart: number, bend: number) {
        const startPos = this.client.localReferencePositionToPosition(this.start);
        const endPos = this.client.localReferencePositionToPosition(this.end);
        return (endPos > bstart) && (startPos < bend);
    }

    public modify(label: string, start: number, end: number, op?: ISequencedDocumentMessage) {
        const getRefType = (baseType: ReferenceType): ReferenceType => {
            let refType = baseType;
            if (op === undefined) {
                refType &= ~ReferenceType.SlideOnRemove;
                refType |= ReferenceType.StayOnRemove;
            }
            return refType;
        };

        let startRef = this.start;
        if (start !== undefined) {
            startRef = createPositionReference(this.client, start, getRefType(this.start.refType), op);
            if (this.start.properties) {
                startRef.addProperties(this.start.properties);
            }
        }

        let endRef = this.end;
        if (end !== undefined) {
            endRef = createPositionReference(this.client, end, getRefType(this.end.refType), op);
            if (this.end.properties) {
                endRef.addProperties(this.end.properties);
            }
        }

        const newInterval = new SequenceInterval(this.client, startRef, endRef, this.intervalType);
        if (this.properties) {
            newInterval.initializeProperties();
            this.propertyManager.copyTo(this.properties, newInterval.properties, newInterval.propertyManager);
        }
        return newInterval;
    }

    private initializeProperties(): void {
        if (!this.propertyManager) {
            this.propertyManager = new PropertiesManager();
        }
        if (!this.properties) {
            this.properties = createMap<any>();
        }
    }
}

function createPositionReferenceFromSegoff(
    client: Client,
    segoff: { segment: ISegment | undefined; offset: number | undefined; },
    refType: ReferenceType,
    op?: ISequencedDocumentMessage): LocalReferencePosition {
    if (segoff.segment) {
        const ref = client.createLocalReferencePosition(segoff.segment, segoff.offset, refType, undefined);
        return ref;
    } else {
        if (!op && !refTypeIncludesFlag(refType, ReferenceType.Transient)) {
            throw new UsageError("Non-transient references need segment");
        }
    }
    return createDetachedLocalReferencePosition(refType);
}

function createPositionReference(
    client: Client,
    pos: number,
    refType: ReferenceType,
    op?: ISequencedDocumentMessage,
    fromSnapshot?: boolean): LocalReferencePosition {
    let segoff;
    if (op) {
        assert((refType & ReferenceType.SlideOnRemove) !== 0, 0x2f5 /* op create references must be SlideOnRemove */);
        segoff = client.getContainingSegment(pos, op);
        segoff = client.getSlideToSegment(segoff);
    } else {
        assert((refType & ReferenceType.SlideOnRemove) === 0 || !!fromSnapshot,
            0x2f6 /* SlideOnRemove references must be op created */);
        segoff = client.getContainingSegment(pos);
    }
    return createPositionReferenceFromSegoff(client, segoff, refType, op);
}

function createSequenceInterval(
    label: string,
    start: number,
    end: number,
    client: Client,
    intervalType: IntervalType,
    op?: ISequencedDocumentMessage,
    fromSnapshot?: boolean,
): SequenceInterval {
    let beginRefType = ReferenceType.RangeBegin;
    let endRefType = ReferenceType.RangeEnd;
    if (intervalType === IntervalType.Transient) {
        beginRefType = ReferenceType.Transient;
        endRefType = ReferenceType.Transient;
    } else {
        if (intervalType === IntervalType.Nest) {
            beginRefType = ReferenceType.NestBegin;
            endRefType = ReferenceType.NestEnd;
        }
        // All non-transient interval references must eventually be SlideOnRemove
        // To ensure eventual consistency, they must start as StayOnRemove when
        // pending (created locally and creation op is not acked)
        if (op || fromSnapshot) {
            beginRefType |= ReferenceType.SlideOnRemove;
            endRefType |= ReferenceType.SlideOnRemove;
        } else {
            beginRefType |= ReferenceType.StayOnRemove;
            endRefType |= ReferenceType.StayOnRemove;
        }
    }

    const startLref = createPositionReference(client, start, beginRefType, op, fromSnapshot);
    const endLref = createPositionReference(client, end, endRefType, op, fromSnapshot);
    const rangeProp = {
        [reservedRangeLabelsKey]: [label],
    };
    startLref.addProperties(rangeProp);
    endLref.addProperties(rangeProp);

    const ival = new SequenceInterval(
        client,
        startLref,
        endLref,
        intervalType,
        rangeProp,
    );
    return ival;
}

export function defaultIntervalConflictResolver(a: Interval, b: Interval) {
    a.addPropertySet(b.properties);
    return a;
}

export function createIntervalIndex(conflict?: IntervalConflictResolver<Interval>) {
    const helpers: IIntervalHelpers<Interval> = {
        compareEnds: compareIntervalEnds,
        create: createInterval,
    };
    const lc = new LocalIntervalCollection<Interval>(undefined as any as Client, "", helpers);
    if (conflict) {
        lc.addConflictResolver(conflict);
    } else {
        lc.addConflictResolver(defaultIntervalConflictResolver);
    }
    return lc;
}

export class LocalIntervalCollection<TInterval extends ISerializableInterval> {
    private readonly intervalTree = new IntervalTree<TInterval>();
    private readonly endIntervalTree: RedBlackTree<TInterval, TInterval>;
    private readonly intervalIdMap: Map<string, TInterval> = new Map();
    private conflictResolver: IntervalConflictResolver<TInterval> | undefined;
    private endConflictResolver: ConflictAction<TInterval, TInterval> | undefined;

    private static readonly legacyIdPrefix = "legacy";

    constructor(
        private readonly client: Client,
        private readonly label: string,
        private readonly helpers: IIntervalHelpers<TInterval>,
        /** Callback invoked each time one of the endpoints of an interval slides. */
        private readonly onPositionChange?: (interval: TInterval, previousInterval: TInterval) => void,
    ) {
        // eslint-disable-next-line @typescript-eslint/unbound-method
        this.endIntervalTree = new RedBlackTree<TInterval, TInterval>(helpers.compareEnds);
    }

    public addConflictResolver(conflictResolver: IntervalConflictResolver<TInterval>) {
        this.conflictResolver = conflictResolver;
        this.endConflictResolver =
            (key: TInterval, currentKey: TInterval) => {
                const ival = conflictResolver(key, currentKey);
                return {
                    data: ival,
                    key: ival,
                };
            };
    }

    public map(fn: (interval: TInterval) => void) {
        this.intervalTree.map(fn);
    }

    public createLegacyId(start: number, end: number): string {
        // Create a non-unique ID based on start and end to be used on intervals that come from legacy clients
        // without ID's.
        return `${LocalIntervalCollection.legacyIdPrefix}${start}-${end}`;
    }

    /**
     * Validates that a serialized interval has the ID property. Creates an ID
     * if one does not already exist
     *
     * @param serializedInterval - The interval to be checked
     * @returns The interval's existing or newly created id
     */
    public ensureSerializedId(serializedInterval: ISerializedInterval): string {
        let id: string | undefined = serializedInterval.properties?.[reservedIntervalIdKey];
        if (id === undefined) {
            // An interval came over the wire without an ID, so create a non-unique one based on start/end.
            // This will allow all clients to refer to this interval consistently.
            id = this.createLegacyId(serializedInterval.start, serializedInterval.end);
            const newProps = {
                [reservedIntervalIdKey]: id,
            };
            serializedInterval.properties = addProperties(serializedInterval.properties, newProps);
        }
        // Make the ID immutable for safety's sake.
        Object.defineProperty(serializedInterval.properties, reservedIntervalIdKey, {
            configurable: false,
            enumerable: true,
            writable: false,
        });

        return id;
    }

    public mapUntil(fn: (interval: TInterval) => boolean) {
        this.intervalTree.mapUntil(fn);
    }

    public gatherIterationResults(
        results: TInterval[],
        iteratesForward: boolean,
        start?: number,
        end?: number) {
        if (this.intervalTree.intervals.isEmpty()) {
            return;
        }

        if (start === undefined && end === undefined) {
            // No start/end provided. Gather the whole tree in the specified order.
            if (iteratesForward) {
                this.intervalTree.map((interval: TInterval) => {
                    results.push(interval);
                });
            } else {
                this.intervalTree.mapBackward((interval: TInterval) => {
                    results.push(interval);
                });
            }
        } else {
            const transientInterval: TInterval = this.helpers.create(
                "transient",
                start,
                end,
                this.client,
                IntervalType.Transient,
            );

            if (start === undefined) {
                // Only end position provided. Since the tree is not sorted by end position,
                // walk the whole tree in the specified order, gathering intervals that match the end.
                if (iteratesForward) {
                    this.intervalTree.map((interval: TInterval) => {
                        if (transientInterval.compareEnd(interval) === 0) {
                            results.push(interval);
                        }
                    });
                } else {
                    this.intervalTree.mapBackward((interval: TInterval) => {
                        if (transientInterval.compareEnd(interval) === 0) {
                            results.push(interval);
                        }
                    });
                }
            } else {
                // Start and (possibly) end provided. Walk the subtrees that may contain
                // this start position.
                const compareFn =
                    end === undefined ?
                        (node: IntervalNode<TInterval>) => {
                            return transientInterval.compareStart(node.key);
                        } :
                        (node: IntervalNode<TInterval>) => {
                            return transientInterval.compare(node.key);
                        };
                const continueLeftFn = (cmpResult: number) => cmpResult <= 0;
                const continueRightFn = (cmpResult: number) => cmpResult >= 0;
                const actionFn = (node: IntervalNode<TInterval>) => {
                    results.push(node.key);
                };

                if (iteratesForward) {
                    this.intervalTree.intervals.walkExactMatchesForward(
                        compareFn, actionFn, continueLeftFn, continueRightFn,
                    );
                } else {
                    this.intervalTree.intervals.walkExactMatchesBackward(
                        compareFn, actionFn, continueLeftFn, continueRightFn,
                    );
                }
            }
        }
    }

    public findOverlappingIntervals(startPosition: number, endPosition: number) {
        if (endPosition < startPosition || this.intervalTree.intervals.isEmpty()) {
            return [];
        }
        const transientInterval =
            this.helpers.create(
                "transient",
                startPosition,
                endPosition,
                this.client,
                IntervalType.Transient);

        const overlappingIntervalNodes = this.intervalTree.match(transientInterval);
        return overlappingIntervalNodes.map((node) => node.key);
    }

    public previousInterval(pos: number) {
        const transientInterval = this.helpers.create(
            "transient", pos, pos, this.client, IntervalType.Transient);
        const rbNode = this.endIntervalTree.floor(transientInterval);
        if (rbNode) {
            return rbNode.data;
        }
    }

    public nextInterval(pos: number) {
        const transientInterval = this.helpers.create(
            "transient", pos, pos, this.client, IntervalType.Transient);
        const rbNode = this.endIntervalTree.ceil(transientInterval);
        if (rbNode) {
            return rbNode.data;
        }
    }

    public removeInterval(startPosition: number, endPosition: number) {
        const transientInterval = this.helpers.create(
            "transient", startPosition, endPosition, this.client, IntervalType.Transient);
        this.intervalTree.remove(transientInterval);
        this.endIntervalTree.remove(transientInterval);
        return transientInterval;
    }

    private removeIntervalFromIndex(interval: TInterval) {
        this.intervalTree.removeExisting(interval);
        this.endIntervalTree.remove(interval);

        const id = interval.getIntervalId();

        assert(id !== undefined, 0x311 /* expected id to exist on interval */);

        this.intervalIdMap.delete(id);
    }

    public removeExistingInterval(interval: TInterval) {
        this.removeIntervalFromIndex(interval);
        this.removeIntervalListeners(interval);
    }

    public createInterval(
        start: number,
        end: number,
        intervalType: IntervalType,
        op?: ISequencedDocumentMessage): TInterval {
        return this.helpers.create(this.label, start, end, this.client, intervalType, op);
    }

    public addInterval(
        start: number,
        end: number,
        intervalType: IntervalType,
        props?: PropertySet,
        op?: ISequencedDocumentMessage) {
        const interval: TInterval = this.createInterval(start, end, intervalType, op);
        if (interval) {
            if (!interval.properties) {
                interval.properties = createMap<any>();
            }

            if (props) {
                interval.addProperties(props);
            }
            interval.properties[reservedIntervalIdKey] ??= uuid();
            this.add(interval);
        }
        return interval;
    }

    private linkEndpointsToInterval(interval: TInterval): void {
        if (interval instanceof SequenceInterval) {
            interval.start.addProperties({ interval });
            interval.end.addProperties({ interval });
        }
    }

    private addIntervalToIndex(interval: TInterval) {
        const id = interval.getIntervalId();
        assert(id !== undefined, 0x2c0 /* "ID must be created before adding interval to collection" */);
        // Make the ID immutable.
        Object.defineProperty(interval.properties, reservedIntervalIdKey, {
            configurable: false,
            enumerable: true,
            writable: false,
        });
        this.intervalTree.put(interval, this.conflictResolver);
        this.endIntervalTree.put(interval, interval, this.endConflictResolver);
        this.intervalIdMap.set(id, interval);
    }

<<<<<<< HEAD
    public add(interval: TInterval) {
        this.linkEndpointsToInterval(interval);
=======
    public add(interval: TInterval): void {
>>>>>>> a3ee2793
        this.addIntervalToIndex(interval);
        this.addIntervalListeners(interval);
    }

    public getIntervalById(id: string) {
        return this.intervalIdMap.get(id);
    }

    public changeInterval(
        interval: TInterval,
        start: number | undefined,
        end: number | undefined,
        op?: ISequencedDocumentMessage,
    ) {
        const newInterval = interval.modify(this.label, start, end, op) as TInterval | undefined;
        if (newInterval) {
            this.removeExistingInterval(interval);
            this.add(newInterval);
        }
        return newInterval;
    }

    public serialize(): ISerializedIntervalCollectionV2 {
        const intervals = this.intervalTree.intervals.keys();

        return {
            label: this.label,
            intervals: intervals.map((interval) => compressInterval(interval.serialize())),
            version: 2,
        };
    }

    private addIntervalListeners(interval: TInterval) {
        const cloneRef = (ref: LocalReferencePosition) => {
            const segment = ref.getSegment();
            if (segment === undefined) {
                // Cloning is unnecessary: refs which have slid off the string entirely
                // never get slid back on. Creation code for refs doesn't accept undefined segment
                // either, so this must be special-cased.
                return ref;
            }

            return this.client.createLocalReferencePosition(
                segment,
                ref.getOffset(),
                ReferenceType.Transient,
                ref.properties,
            );
        };
        if (interval instanceof SequenceInterval) {
            let previousInterval: TInterval & SequenceInterval | undefined;
            interval.addPositionChangeListeners(
                () => {
                    assert(!previousInterval, "Invalid interleaving of before/after slide");
                    previousInterval = interval.clone() as TInterval & SequenceInterval;
                    previousInterval.start = cloneRef(previousInterval.start);
                    previousInterval.end = cloneRef(previousInterval.end);
                    this.removeIntervalFromIndex(interval);
                },
                () => {
                    assert(previousInterval !== undefined, "Invalid interleaving of before/after slide");
                    this.addIntervalToIndex(interval);
                    this.onPositionChange?.(interval, previousInterval);
                    previousInterval = undefined;
                },
            );
        }
    }

    private removeIntervalListeners(interval: TInterval) {
        if (interval instanceof SequenceInterval) {
            interval.removePositionChangeListeners();
        }
    }
}

const compareSequenceIntervalEnds = (a: SequenceInterval, b: SequenceInterval): number =>
    compareReferencePositions(a.end, b.end);

class SequenceIntervalCollectionFactory
    implements IValueFactory<IntervalCollection<SequenceInterval>> {
    public load(
        emitter: IValueOpEmitter,
        raw: ISerializedInterval[] | ISerializedIntervalCollectionV2 = [],
    ): IntervalCollection<SequenceInterval> {
        const helpers: IIntervalHelpers<SequenceInterval> = {
            compareEnds: compareSequenceIntervalEnds,
            create: createSequenceInterval,
        };
        return new IntervalCollection<SequenceInterval>(helpers, true, emitter, raw);
    }

    public store(value: IntervalCollection<SequenceInterval>): ISerializedIntervalCollectionV2 {
        return value.serializeInternal();
    }
}

export class SequenceIntervalCollectionValueType
    implements IValueType<IntervalCollection<SequenceInterval>> {
    public static Name = "sharedStringIntervalCollection";

    public get name(): string {
        return SequenceIntervalCollectionValueType.Name;
    }

    public get factory(): IValueFactory<IntervalCollection<SequenceInterval>> {
        return SequenceIntervalCollectionValueType._factory;
    }

    public get ops(): Map<string, IValueOperation<IntervalCollection<SequenceInterval>>> {
        return SequenceIntervalCollectionValueType._ops;
    }

    private static readonly _factory: IValueFactory<IntervalCollection<SequenceInterval>> =
        new SequenceIntervalCollectionFactory();

    private static readonly _ops = makeOpsMap<SequenceInterval>();
}

const compareIntervalEnds = (a: Interval, b: Interval) => a.end - b.end;

function createInterval(label: string, start: number, end: number, client: Client): Interval {
    const rangeProp: PropertySet = {};

    if (label && label.length > 0) {
        rangeProp[reservedRangeLabelsKey] = [label];
    }

    return new Interval(start, end, rangeProp);
}

class IntervalCollectionFactory
    implements IValueFactory<IntervalCollection<Interval>> {
    public load(
        emitter: IValueOpEmitter,
        raw: ISerializedInterval[] | ISerializedIntervalCollectionV2 = [],
    ): IntervalCollection<Interval> {
        const helpers: IIntervalHelpers<Interval> = {
            compareEnds: compareIntervalEnds,
            create: createInterval,
        };
        const collection = new IntervalCollection<Interval>(helpers, false, emitter, raw);
        collection.attachGraph(undefined as any as Client, "");
        return collection;
    }

    public store(value: IntervalCollection<Interval>): ISerializedIntervalCollectionV2 {
        return value.serializeInternal();
    }
}

export class IntervalCollectionValueType
    implements IValueType<IntervalCollection<Interval>> {
    public static Name = "sharedIntervalCollection";

    public get name(): string {
        return IntervalCollectionValueType.Name;
    }

    public get factory(): IValueFactory<IntervalCollection<Interval>> {
        return IntervalCollectionValueType._factory;
    }

    public get ops(): Map<string, IValueOperation<IntervalCollection<Interval>>> {
        return IntervalCollectionValueType._ops;
    }

    private static readonly _factory: IValueFactory<IntervalCollection<Interval>> =
        new IntervalCollectionFactory();
    private static readonly _ops = makeOpsMap<Interval>();
}

function makeOpsMap<T extends ISerializableInterval>(): Map<string, IValueOperation<IntervalCollection<T>>> {
    const rebase = (
        collection: IntervalCollection<T>,
        op: IValueTypeOperationValue,
        localOpMetadata: IMapMessageLocalMetadata,
    ) => {
        const { localSeq } = localOpMetadata;
        const rebasedValue = collection.rebaseLocalInterval(op.opName, op.value, localSeq);
        const rebasedOp = { ...op, value: rebasedValue };
        return { rebasedOp, rebasedLocalOpMetadata: localOpMetadata };
    };

    return new Map<string, IValueOperation<IntervalCollection<T>>>(
        [[
            "add",
            {
                process: (collection, params, local, op) => {
                    assert(op !== undefined, "op should exist here");
                    collection.ackAdd(params, local, op);
                },
                rebase,
            },
        ],
        [
            "delete",
            {
                process: (collection, params, local, op) => {
                    assert(op !== undefined, "op should exist here");
                    collection.ackDelete(params, local, op);
                },
                rebase: (collection, op, localOpMetadata) => {
                    // Deletion of intervals is based on id, so requires no rebasing.
                    return { rebasedOp: op, rebasedLocalOpMetadata: localOpMetadata };
                },
            },
        ],
        [
            "change",
            {
                process: (collection, params, local, op) => {
                    assert(op !== undefined, "op should exist here");
                    collection.ackChange(params, local, op);
                },
                rebase,
            },
        ]]);
}

export type DeserializeCallback = (properties: PropertySet) => void;

export class IntervalCollectionIterator<TInterval extends ISerializableInterval>
    implements Iterator<TInterval> {
    private readonly results: TInterval[];
    private index: number;

    constructor(
        collection: IntervalCollection<TInterval>,
        iteratesForward: boolean = true,
        start?: number,
        end?: number) {
        this.results = [];
        this.index = 0;

        collection.gatherIterationResults(this.results, iteratesForward, start, end);
    }

    public next(): IteratorResult<TInterval> {
        if (this.index < this.results.length) {
            return {
                value: this.results[this.index++],
                done: false,
            };
        }

        return {
            value: undefined,
            done: true,
        };
    }
}

export interface IIntervalCollectionEvent<TInterval extends ISerializableInterval> extends IEvent {
    /**
     * This event is invoked whenever the endpoints of an interval may have changed.
     * This can happen on:
     * - local endpoint modification
     * - ack of a remote endpoint modification
     * - position change due to segment sliding (slides due to mergeTree segment deletion will always appear local)
     * The `interval` argument reflects the new values.
     * `previousInterval` contains transient `ReferencePosition`s at the same location as the interval's original
     * endpoints. These references should be used for position information only.
     * `local` reflects whether the change originated locally.
     * `op` is defined if and only if the server has acked this change.
     */
    (event: "changeInterval",
        listener: (
            interval: TInterval,
            previousInterval: TInterval,
            local: boolean,
            op: ISequencedDocumentMessage | undefined
        ) => void);
    /**
     * This event is invoked whenever an interval is added or removed from the collection.
     * `local` reflects whether the change originated locally.
     * `op` is defined if and only if the server has acked this change.
     */
    (event: "addInterval" | "deleteInterval",
        listener: (interval: TInterval, local: boolean, op: ISequencedDocumentMessage | undefined) => void);
    /**
     * This event is invoked whenever an interval's properties have changed.
     * `interval` reflects the state of the updated properties.
     * `propertyDeltas` is a map-like whose keys contain all values that were changed, and whose
     * values contain all previous values of the property set.
     * This object can be used directly in a call to `changeProperties` to revert the property change if desired.
     * `local` reflects whether the change originated locally.
     * `op` is defined if and only if the server has acked this change.
     */
    (event: "propertyChanged",
        listener: (
            interval: TInterval,
            propertyDeltas: PropertySet,
            local: boolean,
            op: ISequencedDocumentMessage | undefined
        ) => void);
}

export class IntervalCollection<TInterval extends ISerializableInterval>
    extends TypedEventEmitter<IIntervalCollectionEvent<TInterval>> {
    private savedSerializedIntervals?: ISerializedInterval[];
    private localCollection: LocalIntervalCollection<TInterval> | undefined;
    private onDeserialize: DeserializeCallback | undefined;
    private client: Client | undefined;
    private readonly pendingChangesStart: Map<string, ISerializedInterval[]> = new Map<string, ISerializedInterval[]>();
    private readonly pendingChangesEnd: Map<string, ISerializedInterval[]> = new Map<string, ISerializedInterval[]>();

    public get attached(): boolean {
        return !!this.localCollection;
    }

    /** @internal */
    constructor(
        private readonly helpers: IIntervalHelpers<TInterval>,
        private readonly requiresClient: boolean,
        private readonly emitter: IValueOpEmitter,
        serializedIntervals: ISerializedInterval[] | ISerializedIntervalCollectionV2,
    ) {
        super();

        if (Array.isArray(serializedIntervals)) {
            this.savedSerializedIntervals = serializedIntervals;
        } else {
            this.savedSerializedIntervals =
                serializedIntervals.intervals.map((i) => decompressInterval(i, serializedIntervals.label));
        }
    }

    public attachGraph(client: Client, label: string) {
        if (this.attached) {
            throw new LoggingError("Only supports one Sequence attach");
        }

        if ((client === undefined) && (this.requiresClient)) {
            throw new LoggingError("Client required for this collection");
        }

        // Instantiate the local interval collection based on the saved intervals
        this.client = client;
        this.localCollection = new LocalIntervalCollection<TInterval>(
            client,
            label,
            this.helpers,
            (interval, previousInterval) => this.emitChange(interval, previousInterval, true),
        );
        if (this.savedSerializedIntervals) {
            for (const serializedInterval of this.savedSerializedIntervals) {
                this.localCollection.ensureSerializedId(serializedInterval);
                const { start, end, intervalType, properties } = serializedInterval;
                const interval = this.helpers.create(
                    label,
                    start,
                    end,
                    client,
                    intervalType,
                    undefined,
                    true,
                );
                if (properties) {
                    interval.addProperties(properties);
                }
                this.localCollection.add(interval);
            }
        }
        this.savedSerializedIntervals = undefined;
    }

    /**
     * Gets the next local sequence number, modifying this client's collab window in doing so.
     */
    private getNextLocalSeq(): number {
        if (this.client) {
            return ++this.client.getCollabWindow().localSeq;
        }

        return 0;
    }

    private emitChange(
        interval: TInterval,
        previousInterval: TInterval,
        local: boolean,
        op?: ISequencedDocumentMessage,
    ): void {
        // Temporarily make references transient so that positional queries work (non-transient refs
        // on resolve to DetachedPosition on any segments that don't contain them). The original refType
        // is restored as single-endpoint changes re-use previous references.
        let startRefType: ReferenceType;
        let endRefType: ReferenceType;
        if (previousInterval instanceof SequenceInterval) {
            startRefType = previousInterval.start.refType;
            endRefType = previousInterval.end.refType;
            previousInterval.start.refType = ReferenceType.Transient;
            previousInterval.end.refType = ReferenceType.Transient;
            this.emit("changeInterval", interval, previousInterval, local, op);
            previousInterval.start.refType = startRefType;
            previousInterval.end.refType = endRefType;
        } else {
            this.emit("changeInterval", interval, previousInterval, local, op);
        }
    }

    public getIntervalById(id: string) {
        if (!this.localCollection) {
            throw new LoggingError("attach must be called before accessing intervals");
        }
        return this.localCollection.getIntervalById(id);
    }

    /**
     * Create a new interval and add it to the collection
     * @param start - interval start position
     * @param end - interval end position
     * @param intervalType - type of the interval. All intervals are SlideOnRemove. Intervals may not be Transient.
     * @param props - properties of the interval
     * @returns - the created interval
     */
    public add(
        start: number,
        end: number,
        intervalType: IntervalType,
        props?: PropertySet,
    ): TInterval {
        if (!this.localCollection) {
            throw new LoggingError("attach must be called prior to adding intervals");
        }
        if (intervalType & IntervalType.Transient) {
            throw new LoggingError("Can not add transient intervals");
        }

        const interval: TInterval = this.localCollection.addInterval(start, end, intervalType, props);

        if (interval) {
            const serializedInterval = {
                end,
                intervalType,
                properties: interval.properties,
                sequenceNumber: this.client?.getCurrentSeq() ?? 0,
                start,
            };
            // Local ops get submitted to the server. Remote ops have the deserializer run.
            this.emitter.emit("add", undefined, serializedInterval, { localSeq: this.getNextLocalSeq() });
        }

        this.emit("addInterval", interval, true, undefined);

        return interval;
    }

    private deleteExistingInterval(interval: TInterval, local: boolean, op?: ISequencedDocumentMessage) {
        if (!this.localCollection) {
            throw new LoggingError("Attach must be called before accessing intervals");
        }
        // The given interval is known to exist in the collection.
        this.localCollection.removeExistingInterval(interval);

        if (interval) {
            // Local ops get submitted to the server. Remote ops have the deserializer run.
            if (local) {
                this.emitter.emit(
                    "delete",
                    undefined,
                    interval.serialize(),
                    { localSeq: this.getNextLocalSeq() },
                );
            } else {
                if (this.onDeserialize) {
                    this.onDeserialize(interval);
                }
            }
        }

        this.emit("deleteInterval", interval, local, op);
    }

    public removeIntervalById(id: string) {
        if (!this.localCollection) {
            throw new LoggingError("Attach must be called before accessing intervals");
        }
        const interval = this.localCollection.getIntervalById(id);
        if (interval) {
            this.deleteExistingInterval(interval, true, undefined);
        }
        return interval;
    }

    public changeProperties(id: string, props: PropertySet) {
        if (!this.attached) {
            throw new LoggingError("Attach must be called before accessing intervals");
        }
        if (typeof (id) !== "string") {
            throw new LoggingError("Change API requires an ID that is a string");
        }
        if (!props) {
            throw new LoggingError("changeProperties should be called with a property set");
        }

        const interval = this.getIntervalById(id);
        if (interval) {
            // Pass Unassigned as the sequence number to indicate that this is a local op that is waiting for an ack.
            const deltaProps = interval.addProperties(props, true, UnassignedSequenceNumber);
            const serializedInterval: ISerializedInterval = interval.serialize();

            // Emit a change op that will only change properties. Add the ID to
            // the property bag provided by the caller.
            serializedInterval.start = undefined as any;
            serializedInterval.end = undefined as any;

            serializedInterval.properties = props;
            serializedInterval.properties[reservedIntervalIdKey] = interval.getIntervalId();
            this.emitter.emit("change", undefined, serializedInterval, { localSeq: this.getNextLocalSeq() });
            this.emit("propertyChanged", interval, deltaProps, true, undefined);
        }
    }

    public change(id: string, start?: number, end?: number): TInterval | undefined {
        if (!this.localCollection) {
            throw new LoggingError("Attach must be called before accessing intervals");
        }

        // Force id to be a string.
        if (typeof (id) !== "string") {
            throw new LoggingError("Change API requires an ID that is a string");
        }

        const interval = this.getIntervalById(id);
        if (interval) {
            const newInterval = this.localCollection.changeInterval(interval, start, end);
            if (!newInterval) {
                return undefined;
            }
            const serializedInterval: SerializedIntervalDelta = interval.serialize();
            serializedInterval.start = start;
            serializedInterval.end = end;
            // Emit a property bag containing only the ID, as we don't intend for this op to change any properties.
            serializedInterval.properties =
            {
                [reservedIntervalIdKey]: interval.getIntervalId(),
            };
            this.emitter.emit("change", undefined, serializedInterval, { localSeq: this.getNextLocalSeq() });
            this.addPendingChange(id, serializedInterval);
            this.emitChange(newInterval, interval, true);
            return newInterval;
        }
        // No interval to change
        return undefined;
    }

    private addPendingChange(id: string, serializedInterval: SerializedIntervalDelta) {
        if (serializedInterval.start !== undefined) {
            this.addPendingChangeHelper(id, this.pendingChangesStart, serializedInterval);
        }
        if (serializedInterval.end !== undefined) {
            this.addPendingChangeHelper(id, this.pendingChangesEnd, serializedInterval);
        }
    }

    private addPendingChangeHelper(
        id: string,
        pendingChanges: Map<string, SerializedIntervalDelta[]>,
        serializedInterval: SerializedIntervalDelta,
    ) {
        let entries: SerializedIntervalDelta[] | undefined = pendingChanges.get(id);
        if (!entries) {
            entries = [];
            pendingChanges.set(id, entries);
        }
        entries.push(serializedInterval);
    }

    private removePendingChange(serializedInterval: SerializedIntervalDelta) {
        // Change ops always have an ID.
        const id: string = serializedInterval.properties?.[reservedIntervalIdKey];
        if (serializedInterval.start !== undefined) {
            this.removePendingChangeHelper(id, this.pendingChangesStart, serializedInterval);
        }
        if (serializedInterval.end !== undefined) {
            this.removePendingChangeHelper(id, this.pendingChangesEnd, serializedInterval);
        }
    }

    private removePendingChangeHelper(
        id: string,
        pendingChanges: Map<string, SerializedIntervalDelta[]>,
        serializedInterval: SerializedIntervalDelta,
    ) {
        const entries = pendingChanges.get(id);
        if (entries) {
            const pendingChange = entries.shift();
            if (entries.length === 0) {
                pendingChanges.delete(id);
            }
            if (pendingChange?.start !== serializedInterval.start ||
                pendingChange?.end !== serializedInterval.end) {
                throw new LoggingError("Mismatch in pending changes");
            }
        }
    }

    private hasPendingChangeStart(id: string) {
        const entries = this.pendingChangesStart.get(id);
        return entries && entries.length !== 0;
    }

    private hasPendingChangeEnd(id: string) {
        const entries = this.pendingChangesEnd.get(id);
        return entries && entries.length !== 0;
    }

    /** @internal */
    public ackChange(serializedInterval: ISerializedInterval, local: boolean, op: ISequencedDocumentMessage) {
        if (!this.localCollection) {
            throw new LoggingError("Attach must be called before accessing intervals");
        }

        if (local) {
            // This is an ack from the server. Remove the pending change.
            this.removePendingChange(serializedInterval);
        }

        // Note that the ID is in the property bag only to allow us to find the interval.
        // This API cannot change the ID, and writing to the ID property will result in an exception. So we
        // strip it out of the properties here.
        const { [reservedIntervalIdKey]: id, ...newProps } = serializedInterval.properties ?? {};
        assert(id !== undefined, "id must exist on the interval");
        const interval: TInterval | undefined = this.getIntervalById(id);
        if (!interval) {
            // The interval has been removed locally; no-op.
            return;
        }

        if (local) {
            // Let the propertyManager prune its pending change-properties set.
            interval.propertyManager?.ackPendingProperties(
                {
                    type: MergeTreeDeltaType.ANNOTATE,
                    props: serializedInterval.properties ?? {},
                });

            this.ackInterval(interval, op);
        } else {
            // If there are pending changes with this ID, don't apply the remote start/end change, as the local ack
            // should be the winning change.
            let start: number | undefined;
            let end: number | undefined;
            // Track pending start/end independently of one another.
            if (!this.hasPendingChangeStart(id)) {
                start = serializedInterval.start;
            }
            if (!this.hasPendingChangeEnd(id)) {
                end = serializedInterval.end;
            }

            let newInterval = interval;
            if (start !== undefined || end !== undefined) {
                // If changeInterval gives us a new interval, work with that one. Otherwise keep working with
                // the one we originally found in the tree.
                newInterval = this.localCollection.changeInterval(interval, start, end, op) ?? interval;
            }
            const deltaProps = newInterval.addProperties(newProps, true, op.sequenceNumber);
            if (this.onDeserialize) {
                this.onDeserialize(newInterval);
            }

            if (newInterval !== interval) {
                this.emitChange(newInterval, interval, local, op);
            }

            const changedProperties = Object.keys(newProps).length > 0;
            if (changedProperties) {
                this.emit("propertyChanged", interval, deltaProps, local, op);
            }
        }
    }

    public addConflictResolver(conflictResolver: IntervalConflictResolver<TInterval>): void {
        if (!this.localCollection) {
            throw new LoggingError("attachSequence must be called");
        }
        this.localCollection.addConflictResolver(conflictResolver);
    }

    public attachDeserializer(onDeserialize: DeserializeCallback): void {
        // If no deserializer is specified can skip all processing work
        if (!onDeserialize) {
            return;
        }

        // Start by storing the callbacks so that any subsequent modifications make use of them
        this.onDeserialize = onDeserialize;

        // Trigger the async prepare work across all values in the collection
        this.localCollection?.map((interval) => {
            onDeserialize(interval);
        });
    }

    /** @internal */
    public rebaseLocalInterval(
        opName: string,
        serializedInterval: SerializedIntervalDelta,
        localSeq: number,
    ) {
        if (!this.client) {
            // If there's no associated mergeTree client, the originally submitted op is still correct.
            return serializedInterval;
        }
        if (!this.attached) {
            throw new LoggingError("attachSequence must be called");
        }

        const { start, end, intervalType, properties, sequenceNumber } = serializedInterval;
        const startRebased = start === undefined ? undefined :
            this.client.rebasePosition(start, sequenceNumber, localSeq);
        const endRebased = end === undefined ? undefined :
            this.client.rebasePosition(end, sequenceNumber, localSeq);

        const intervalId = properties?.[reservedIntervalIdKey];
        const rebased: SerializedIntervalDelta = {
            start: startRebased,
            end: endRebased,
            intervalType,
            sequenceNumber: this.client?.getCurrentSeq() ?? 0,
            properties,
        };
        if (opName === "change" && (this.hasPendingChangeStart(intervalId) || this.hasPendingChangeEnd(intervalId))) {
            this.removePendingChange(serializedInterval);
            this.addPendingChange(intervalId, rebased);
        }
        return rebased;
    }

    private getSlideToSegment(lref: LocalReferencePosition) {
        if (!this.client) {
            throw new LoggingError("client does not exist");
        }
        const segoff = { segment: lref.getSegment(), offset: lref.getOffset() };
        const newSegoff = this.client.getSlideToSegment(segoff);
        const value: { segment: ISegment | undefined; offset: number | undefined; } | undefined
            = (segoff.segment === newSegoff.segment && segoff.offset === newSegoff.offset) ? undefined : newSegoff;
        return value;
    }

    private setSlideOnRemove(lref: LocalReferencePosition) {
        let refType = lref.refType;
        refType = refType & ~ReferenceType.StayOnRemove;
        refType = refType | ReferenceType.SlideOnRemove;
        lref.refType = refType;
    }

    private ackInterval(interval: TInterval, op: ISequencedDocumentMessage) {
        // Only SequenceIntervals need potential sliding
        if (!(interval instanceof SequenceInterval)) {
            return;
        }

        if (!refTypeIncludesFlag(interval.start, ReferenceType.StayOnRemove) &&
            !refTypeIncludesFlag(interval.end, ReferenceType.StayOnRemove)) {
            return;
        }

        const newStart = this.getSlideToSegment(interval.start);
        const newEnd = this.getSlideToSegment(interval.end);

        const id = interval.properties[reservedIntervalIdKey];
        const hasPendingStartChange = this.hasPendingChangeStart(id);
        const hasPendingEndChange = this.hasPendingChangeEnd(id);

        if (!hasPendingStartChange) {
            this.setSlideOnRemove(interval.start);
        }

        if (!hasPendingEndChange) {
            this.setSlideOnRemove(interval.end);
        }

        const needsStartUpdate = newStart !== undefined && !hasPendingStartChange;
        const needsEndUpdate = newEnd !== undefined && !hasPendingEndChange;

        if (needsStartUpdate || needsEndUpdate) {
            if (!this.localCollection) {
                throw new LoggingError("Attach must be called before accessing intervals");
            }

            // `interval`'s endpoints will get modified in-place, so clone it prior to doing so for event emission.
            const oldInterval = interval.clone();

            // In this case, where we change the start or end of an interval,
            // it is necessary to remove and re-add the interval listeners.
            // This ensures that the correct listeners are added to the LocalReferencePosition.
            this.localCollection.removeExistingInterval(interval);
            if (!this.client) {
                throw new LoggingError("client does not exist");
            }

            if (needsStartUpdate) {
                const props = interval.start.properties;
                this.client.removeLocalReferencePosition(interval.start);
                interval.start = createPositionReferenceFromSegoff(this.client, newStart, interval.start.refType, op);
                if (props) {
                    interval.start.addProperties(props);
                }
            }
            if (needsEndUpdate) {
                const props = interval.end.properties;
                this.client.removeLocalReferencePosition(interval.end);
                interval.end = createPositionReferenceFromSegoff(this.client, newEnd, interval.end.refType, op);
                if (props) {
                    interval.end.addProperties(props);
                }
            }
            this.localCollection.add(interval);
            this.emitChange(interval, oldInterval as TInterval, true, op);
        }
    }

    /** @internal */
    public ackAdd(
        serializedInterval: ISerializedInterval,
        local: boolean,
        op: ISequencedDocumentMessage) {
        if (local) {
            const id: string = serializedInterval.properties?.[reservedIntervalIdKey];
            const localInterval = this.getIntervalById(id);
            if (localInterval) {
                this.ackInterval(localInterval, op);
            }
            return;
        }

        if (!this.localCollection) {
            throw new LoggingError("attachSequence must be called");
        }

        this.localCollection.ensureSerializedId(serializedInterval);

        const interval: TInterval = this.localCollection.addInterval(
            serializedInterval.start,
            serializedInterval.end,
            serializedInterval.intervalType,
            serializedInterval.properties,
            op);

        if (interval) {
            if (this.onDeserialize) {
                this.onDeserialize(interval);
            }
        }

        this.emit("addInterval", interval, local, op);

        return interval;
    }

    /** @internal */
    public ackDelete(
        serializedInterval: ISerializedInterval,
        local: boolean,
        op: ISequencedDocumentMessage): void {
        if (local) {
            // Local ops were applied when the message was created and there's no "pending delete"
            // state to bookkeep: remote operation application takes into account possibility of
            // locally deleted interval whenever a lookup happens.
            return;
        }

        if (!this.localCollection) {
            throw new LoggingError("attach must be called prior to deleting intervals");
        }

        const id = this.localCollection.ensureSerializedId(serializedInterval);
        const interval = this.localCollection.getIntervalById(id);
        if (interval) {
            this.deleteExistingInterval(interval, local, op);
        }
    }

    /**
     * @internal
     */
    public serializeInternal(): ISerializedIntervalCollectionV2 {
        if (!this.localCollection) {
            throw new LoggingError("attachSequence must be called");
        }

        return this.localCollection.serialize();
    }

    public [Symbol.iterator](): IntervalCollectionIterator<TInterval> {
        const iterator = new IntervalCollectionIterator<TInterval>(this);
        return iterator;
    }

    public CreateForwardIteratorWithStartPosition(startPosition: number): IntervalCollectionIterator<TInterval> {
        const iterator = new IntervalCollectionIterator<TInterval>(this, true, startPosition);
        return iterator;
    }

    public CreateBackwardIteratorWithStartPosition(startPosition: number): IntervalCollectionIterator<TInterval> {
        const iterator = new IntervalCollectionIterator<TInterval>(this, false, startPosition);
        return iterator;
    }

    public CreateForwardIteratorWithEndPosition(endPosition: number): IntervalCollectionIterator<TInterval> {
        const iterator = new IntervalCollectionIterator<TInterval>(this, true, undefined, endPosition);
        return iterator;
    }

    public CreateBackwardIteratorWithEndPosition(endPosition: number): IntervalCollectionIterator<TInterval> {
        const iterator = new IntervalCollectionIterator<TInterval>(this, false, undefined, endPosition);
        return iterator;
    }

    public gatherIterationResults(
        results: TInterval[],
        iteratesForward: boolean,
        start?: number,
        end?: number) {
        if (!this.localCollection) {
            return;
        }

        this.localCollection.gatherIterationResults(results, iteratesForward, start, end);
    }

    public findOverlappingIntervals(startPosition: number, endPosition: number): TInterval[] {
        if (!this.localCollection) {
            throw new LoggingError("attachSequence must be called");
        }

        return this.localCollection.findOverlappingIntervals(startPosition, endPosition);
    }

    public map(fn: (interval: TInterval) => void) {
        if (!this.localCollection) {
            throw new LoggingError("attachSequence must be called");
        }

        this.localCollection.map(fn);
    }

    public previousInterval(pos: number): TInterval | undefined {
        if (!this.localCollection) {
            throw new LoggingError("attachSequence must be called");
        }

        return this.localCollection.previousInterval(pos);
    }

    public nextInterval(pos: number): TInterval | undefined {
        if (!this.localCollection) {
            throw new LoggingError("attachSequence must be called");
        }

        return this.localCollection.nextInterval(pos);
    }
}

/**
 * Information that identifies an interval within a `Sequence`.
 */
export interface IntervalLocator {
    /**
     * Label for the collection the interval is a part of
     */
    label: string;
    /**
     * Interval within that collection
     */
    interval: SequenceInterval;
}

/**
 * Returns an object that can be used to find the interval a given LocalReferencePosition belongs to.
 * @returns undefined if the reference position is not the endpoint of any interval (e.g. it was created
 * on the merge tree directly by app code), otherwise an {@link IntervalLocator} for the interval this
 * endpoint is a part of.
 */
export function intervalLocatorFromEndpoint(potentialEndpoint: LocalReferencePosition): IntervalLocator | undefined {
    const {
        interval,
        [reservedRangeLabelsKey]: collectionNameArray,
    } = potentialEndpoint.properties ?? {};
    return (interval && collectionNameArray?.length === 1) ? { label: collectionNameArray[0], interval } : undefined;
}<|MERGE_RESOLUTION|>--- conflicted
+++ resolved
@@ -832,12 +832,8 @@
         this.intervalIdMap.set(id, interval);
     }
 
-<<<<<<< HEAD
-    public add(interval: TInterval) {
+    public add(interval: TInterval): void {
         this.linkEndpointsToInterval(interval);
-=======
-    public add(interval: TInterval): void {
->>>>>>> a3ee2793
         this.addIntervalToIndex(interval);
         this.addIntervalListeners(interval);
     }
