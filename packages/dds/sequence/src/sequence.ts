/*!
 * Copyright (c) Microsoft Corporation and contributors. All rights reserved.
 * Licensed under the MIT License.
 */
import { Deferred, bufferToString, assert } from "@fluidframework/common-utils";
import { ChildLogger } from "@fluidframework/telemetry-utils";
import {
    ISequencedDocumentMessage,
    MessageType,
} from "@fluidframework/protocol-definitions";
import {
    IChannelAttributes,
    IFluidDataStoreRuntime,
    IChannelStorageService,
} from "@fluidframework/datastore-definitions";
import {
    Client,
    createAnnotateRangeOp,
    createGroupOp,
    createInsertOp,
    createRemoveRangeOp,
    ICombiningOp,
    IJSONSegment,
    IMergeTreeAnnotateMsg,
    IMergeTreeDeltaOp,
    IMergeTreeGroupMsg,
    IMergeTreeOp,
    IMergeTreeRemoveMsg,
    IRelativePosition,
    ISegment,
    ISegmentAction,
    LocalReferencePosition,
    matchProperties,
    MergeTreeDeltaType,
    PropertySet,
    RangeStackMap,
    ReferencePosition,
    ReferenceType,
    MergeTreeRevertibleDriver,
    SegmentGroup,
} from "@fluidframework/merge-tree";
import { ObjectStoragePartition, SummaryTreeBuilder } from "@fluidframework/runtime-utils";
import {
    IFluidSerializer,
    makeHandlesSerializable,
    parseHandles,
    SharedObject,
    ISharedObjectEvents,
    SummarySerializer,
} from "@fluidframework/shared-object-base";
import { IEventThisPlaceHolder } from "@fluidframework/common-definitions";
import { ISummaryTreeWithStats, ITelemetryContext } from "@fluidframework/runtime-definitions";

import { DefaultMap } from "./defaultMap";
import { IMapMessageLocalMetadata, IValueChanged } from "./defaultMapInterfaces";
import {
    IntervalCollection,
    SequenceInterval,
    SequenceIntervalCollectionValueType,
} from "./intervalCollection";
import { SequenceDeltaEvent, SequenceMaintenanceEvent } from "./sequenceDeltaEvent";
import { ISharedIntervalCollection } from "./sharedIntervalCollection";

const snapshotFileName = "header";
const contentPath = "content";

/**
 * Events emitted in response to changes to the sequence data.
 *
 *  @remarks
 *
 * The following is the list of events emitted.
 *
 * ### "sequenceDelta"
 *
 * The sequenceDelta event is emitted when segments are inserted, annotated, or removed.
 *
 * #### Listener signature
 *
 * ```typescript
 * (event: SequenceDeltaEvent, target: IEventThisPlaceHolder) => void
 * ```
 * - `event` - Various information on the segments that were modified.
 *
 * - `target` - The sequence itself.
 *
 * ### "maintenance"
 *
 * The maintenance event is emitted when segments are modified during merge-tree maintenance.
 *
 * #### Listener signature
 *
 * ```typescript
 * (event: SequenceMaintenanceEvent, target: IEventThisPlaceHolder) => void
 * ```
 * - `event` - Various information on the segments that were modified.
 *
 * - `target` - The sequence itself.
 */
export interface ISharedSegmentSequenceEvents extends ISharedObjectEvents {
    (event: "createIntervalCollection",
        listener: (label: string, local: boolean, target: IEventThisPlaceHolder) => void);
    (event: "sequenceDelta", listener: (event: SequenceDeltaEvent, target: IEventThisPlaceHolder) => void);
    (event: "maintenance",
        listener: (event: SequenceMaintenanceEvent, target: IEventThisPlaceHolder) => void);
}

export abstract class SharedSegmentSequence<T extends ISegment>
    extends SharedObject<ISharedSegmentSequenceEvents>
    implements ISharedIntervalCollection<SequenceInterval>, MergeTreeRevertibleDriver {
    get loaded(): Promise<void> {
        return this.loadedDeferred.promise;
    }

    private static createOpsFromDelta(event: SequenceDeltaEvent): IMergeTreeDeltaOp[] {
        const ops: IMergeTreeDeltaOp[] = [];
        for (const r of event.ranges) {
            switch (event.deltaOperation) {
                case MergeTreeDeltaType.ANNOTATE: {
                    const lastAnnotate = ops[ops.length - 1] as IMergeTreeAnnotateMsg;
                    const props = {};
                    for (const key of Object.keys(r.propertyDeltas)) {
                        props[key] = r.segment.properties?.[key] ?? null;
                    }
                    if (lastAnnotate && lastAnnotate.pos2 === r.position &&
                        matchProperties(lastAnnotate.props, props)) {
                        lastAnnotate.pos2 += r.segment.cachedLength;
                    } else {
                        ops.push(createAnnotateRangeOp(
                            r.position,
                            r.position + r.segment.cachedLength,
                            props,
                            undefined));
                    }
                    break;
                }

                case MergeTreeDeltaType.INSERT:
                    ops.push(createInsertOp(
                        r.position,
                        r.segment.clone().toJSONObject()));
                    break;

                case MergeTreeDeltaType.REMOVE: {
                    const lastRem = ops[ops.length - 1] as IMergeTreeRemoveMsg;
                    if (lastRem?.pos1 === r.position) {
                        assert(lastRem.pos2 !== undefined, "pos2 should not be undefined here");
                        lastRem.pos2 += r.segment.cachedLength;
                    } else {
                        ops.push(createRemoveRangeOp(
                            r.position,
                            r.position + r.segment.cachedLength));
                    }
                    break;
                }

                default:
            }
        }
        return ops;
    }

    protected client: Client;
    /** `Deferred` that triggers once the object is loaded */
    protected loadedDeferred = new Deferred<void>();
    // cache out going ops created when partial loading
    private readonly loadedDeferredOutgoingOps:
        [IMergeTreeOp, SegmentGroup | SegmentGroup[]][] = [];
    // cache incoming ops that arrive when partial loading
    private deferIncomingOps = true;
    private readonly loadedDeferredIncomingOps: ISequencedDocumentMessage[] = [];

    private messagesSinceMSNChange: ISequencedDocumentMessage[] = [];
    private readonly intervalCollections: DefaultMap<IntervalCollection<SequenceInterval>>;
    constructor(
        private readonly dataStoreRuntime: IFluidDataStoreRuntime,
        public id: string,
        attributes: IChannelAttributes,
        public readonly segmentFromSpec: (spec: IJSONSegment) => ISegment,
    ) {
        super(id, dataStoreRuntime, attributes, "fluid_sequence_");

        this.loadedDeferred.promise.catch((error) => {
            this.logger.sendErrorEvent({ eventName: "SequenceLoadFailed" }, error);
        });

        this.client = new Client(
            segmentFromSpec,
            ChildLogger.create(this.logger, "SharedSegmentSequence.MergeTreeClient"),
            dataStoreRuntime.options);

        super.on("newListener", (event) => {
            switch (event) {
                case "sequenceDelta":
                    if (!this.client.mergeTreeDeltaCallback) {
                        this.client.mergeTreeDeltaCallback = (opArgs, deltaArgs) => {
                            this.emit("sequenceDelta", new SequenceDeltaEvent(opArgs, deltaArgs, this.client), this);
                        };
                    }
                    break;
                case "maintenance":
                    if (!this.client.mergeTreeMaintenanceCallback) {
                        this.client.mergeTreeMaintenanceCallback = (args, opArgs) => {
                            this.emit("maintenance", new SequenceMaintenanceEvent(opArgs, args, this.client), this);
                        };
                    }
                    break;
                default:
            }
        });
        super.on("removeListener", (event: string | symbol) => {
            switch (event) {
                case "sequenceDelta":
                    if (super.listenerCount(event) === 0) {
                        this.client.mergeTreeDeltaCallback = undefined;
                    }
                    break;
                case "maintenance":
                    if (super.listenerCount(event) === 0) {
                        this.client.mergeTreeMaintenanceCallback = undefined;
                    }
                    break;
                default:
                    break;
            }
        });

        this.intervalCollections = new DefaultMap(
            this.serializer,
            this.handle,
            (op, localOpMetadata) => this.submitLocalMessage(op, localOpMetadata),
            new SequenceIntervalCollectionValueType(),
        );
    }

    /**
     * @param start - The inclusive start of the range to remove
     * @param end - The exclusive end of the range to remove
     */
    public removeRange(start: number, end: number): IMergeTreeRemoveMsg {
        const removeOp = this.client.removeRangeLocal(start, end);
        this.submitSequenceMessage(removeOp);
        return removeOp;
    }

    public groupOperation(groupOp: IMergeTreeGroupMsg) {
        this.client.localTransaction(groupOp);
        this.submitSequenceMessage(groupOp);
    }

    /**
     * Finds the segment information (i.e. segment + offset) corresponding to a character position in the SharedString.
     * If the position is past the end of the string, `segment` and `offset` on the returned object may be undefined.
     * @param pos - Character position (index) into the current local view of the SharedString.
     */
    public getContainingSegment(pos: number): { segment: T | undefined; offset: number | undefined; } {
        return this.client.getContainingSegment<T>(pos);
    }

    /**
     * Returns the length of the current sequence for the client
     */
    public getLength() {
        return this.client.getLength();
    }

    /**
     * Returns the current position of a segment, and -1 if the segment
     * does not exist in this sequence
     * @param segment - The segment to get the position of
     */
    public getPosition(segment: ISegment): number {
        return this.client.getPosition(segment);
    }

    /**
     * Annotates the range with the provided properties
     *
     * @param start - The inclusive start position of the range to annotate
     * @param end - The exclusive end position of the range to annotate
     * @param props - The properties to annotate the range with
     * @param combiningOp - Optional. Specifies how to combine values for the property, such as "incr" for increment.
     *
     */
    public annotateRange(
        start: number,
        end: number,
        props: PropertySet,
        combiningOp?: ICombiningOp) {
        const annotateOp =
            this.client.annotateRangeLocal(start, end, props, combiningOp);
        if (annotateOp) {
            this.submitSequenceMessage(annotateOp);
        }
    }

    public getPropertiesAtPosition(pos: number) {
        return this.client.getPropertiesAtPosition(pos);
    }

    public getRangeExtentsOfPosition(pos: number) {
        return this.client.getRangeExtentsOfPosition(pos);
    }

    /**
     * Creates a `LocalReferencePosition` on this SharedString. If the refType does not include
     * ReferenceType.Transient, the returned reference will be added to the localRefs on the provided segment.
     * @param segment - Segment to add the local reference on
     * @param offset - Offset on the segment at which to place the local reference
     * @param refType - ReferenceType for the created local reference
     * @param properties - PropertySet to place on the created local reference
     */
    public createLocalReferencePosition(
        segment: T,
        offset: number,
        refType: ReferenceType,
        properties: PropertySet | undefined): LocalReferencePosition {
        return this.client.createLocalReferencePosition(
            segment,
            offset,
            refType,
            properties);
    }

    /**
     * Resolves a `ReferencePosition` into a character position using this client's perspective.
     */
    public localReferencePositionToPosition(lref: ReferencePosition): number {
        return this.client.localReferencePositionToPosition(lref);
    }

    /**
     * Removes a `LocalReferencePosition` from this SharedString.
     */
    public removeLocalReferencePosition(lref: LocalReferencePosition) {
        return this.client.removeLocalReferencePosition(lref);
    }

    /**
     * Resolves a remote client's position against the local sequence
     * and returns the remote client's position relative to the local
     * sequence. The client ref seq must be above the minimum sequence number
     * or the return value will be undefined.
     * Generally this method is used in conjunction with signals which provide
     * point in time values for the below parameters, and is useful for things
     * like displaying user position. It should not be used with persisted values
     * as persisted values will quickly become invalid as the remoteClientRefSeq
     * moves below the minimum sequence number
     * @param remoteClientPosition - The remote client's position to resolve
     * @param remoteClientRefSeq - The reference sequence number of the remote client
     * @param remoteClientId - The client id of the remote client
     */
    public resolveRemoteClientPosition(
        remoteClientPosition: number,
        remoteClientRefSeq: number,
        remoteClientId: string): number | undefined {
        return this.client.resolveRemoteClientPosition(
            remoteClientPosition,
            remoteClientRefSeq,
            remoteClientId,
        );
    }

    public submitSequenceMessage(message: IMergeTreeOp) {
        if (!this.isAttached()) {
            return;
        }
        const translated = makeHandlesSerializable(message, this.serializer, this.handle);
        const metadata = this.client.peekPendingSegmentGroups(
            message.type === MergeTreeDeltaType.GROUP ? message.ops.length : 1);

        // if loading isn't complete, we need to cache
        // local ops until loading is complete, and then
        // they will be resent
        if (!this.loadedDeferred.isCompleted) {
            this.loadedDeferredOutgoingOps.push(metadata ? [translated, metadata] : translated);
        } else {
            this.submitLocalMessage(translated, metadata);
        }
    }

    /**
     * Given a position specified relative to a marker id, lookup the marker
     * and convert the position to a character position.
     * @param relativePos - Id of marker (may be indirect) and whether position is before or after marker.
     */
    public posFromRelativePos(relativePos: IRelativePosition) {
        return this.client.posFromRelativePos(relativePos);
    }

    /**
     * Walk the underlying segments of the sequence.
     * The walked segments may extend beyond the range
     * if the segments cross the ranges start or end boundaries.
     * Set split range to true to ensure only segments within the
     * range are walked.
     *
     * @param handler - The function to handle each segment
     * @param start - Optional. The start of range walk.
     * @param end - Optional. The end of range walk
     * @param accum - Optional. An object that will be passed to the handler for accumulation
     * @param splitRange - Optional. Splits boundary segments on the range boundaries
     */
    public walkSegments<TClientData>(
        handler: ISegmentAction<TClientData>,
        start?: number,
        end?: number,
        accum?: TClientData,
        splitRange: boolean = false,
    ): void {
        this.client.walkSegments(handler, start, end, accum as TClientData, splitRange);
    }

    public getStackContext(startPos: number, rangeLabels: string[]): RangeStackMap {
        return this.client.getStackContext(startPos, rangeLabels);
    }

    /**
     * @returns - The most recent sequence number which has been acked by the server and processed by this
     * SharedSegmentSequence.
     */
    public getCurrentSeq() {
        return this.client.getCurrentSeq();
    }

    /**
     * Inserts a segment directly before a `ReferencePosition`.
     * @param refPos - The reference position to insert the segment at
     * @param segment - The segment to insert
     */
    public insertAtReferencePosition(pos: ReferencePosition, segment: T) {
        const insertOp = this.client.insertAtReferencePositionLocal(pos, segment);
        if (insertOp) {
            this.submitSequenceMessage(insertOp);
        }
    }
    /**
<<<<<<< HEAD
     * @deprecated `IntervalCollection`s are created on a first-write wins basis, and concurrent creates
     * are supported. Use {@link SharedSegmentSequence.getIntervalCollection} instead.
=======
     * Inserts a segment
     * @param start - The position to insert the segment at
     * @param spec - The segment to inserts spec
>>>>>>> 8151d664
     */
    public insertFromSpec(pos: number, spec: IJSONSegment) {
        const segment = this.segmentFromSpec(spec);
        const insertOp = this.client.insertSegmentLocal(pos, segment);
        if (insertOp) {
            this.submitSequenceMessage(insertOp);
        }
    }

    /**
     * Retrieves the interval collection keyed on `label`. If no such interval collection exists,
     * creates one.
     */
    public getIntervalCollection(label: string): IntervalCollection<SequenceInterval> {
        return this.intervalCollections.get(label);
    }

    /**
     * @returns an iterable object that enumerates the IntervalCollection labels
     * Usage:
     * const iter = this.getIntervalCollectionKeys();
     * for (key of iter)
     *     const collection = this.getIntervalCollection(key);
     *     ...
    */
    public getIntervalCollectionLabels(): IterableIterator<string> {
        return this.intervalCollections.keys();
    }

    /**
     * {@inheritDoc @fluidframework/shared-object-base#SharedObject.summarizeCore}
     */
    protected summarizeCore(
        serializer: IFluidSerializer,
        telemetryContext?: ITelemetryContext,
    ): ISummaryTreeWithStats {
        const builder = new SummaryTreeBuilder();

        // conditionally write the interval collection blob
        // only if it has entries
        if (this.intervalCollections.size > 0) {
            builder.addBlob(snapshotFileName, this.intervalCollections.serialize(serializer));
        }

        builder.addWithStats(contentPath, this.summarizeMergeTree(serializer));

        return builder.getSummaryTree();
    }

    /**
     * Runs serializer over the GC data for this SharedMatrix.
     * All the IFluidHandle's represent routes to other objects.
     */
    protected processGCDataCore(serializer: SummarySerializer) {
        if (this.intervalCollections.size > 0) {
            this.intervalCollections.serialize(serializer);
        }

        this.client.serializeGCData(this.handle, serializer);
    }

    /**
     * Replace the range specified from start to end with the provided segment
     * This is done by inserting the segment at the end of the range, followed
     * by removing the contents of the range
     * For a zero or reverse range (start \>= end), insert at end do not remove anything
     * @param start - The start of the range to replace
     * @param end - The end of the range to replace
     * @param segment - The segment that will replace the range
     */
    protected replaceRange(start: number, end: number, segment: ISegment) {
        // Insert at the max end of the range when start > end, but still remove the range later
        const insertIndex: number = Math.max(start, end);

        // Insert first, so local references can slide to the inserted seg if any
        const insert = this.client.insertSegmentLocal(insertIndex, segment);
        if (insert) {
            if (start < end) {
                const remove = this.client.removeRangeLocal(start, end);
                const op = remove ? createGroupOp(insert, remove) : insert;
                this.submitSequenceMessage(op);
            } else {
                this.submitSequenceMessage(insert);
            }
        }
    }

    /**
     * {@inheritDoc @fluidframework/shared-object-base#SharedObject.onConnect}
     */
    protected onConnect() {
        // Update merge tree collaboration information with new client ID and then resend pending ops
        this.client.startOrUpdateCollaboration(this.runtime.clientId);
    }

    /**
     * {@inheritDoc @fluidframework/shared-object-base#SharedObject.onDisconnect}
     */
    protected onDisconnect() { }

    /**
     * {@inheritDoc @fluidframework/shared-object-base#SharedObject.reSubmitCore}
     */
    protected reSubmitCore(content: any, localOpMetadata: unknown) {
        if (!this.intervalCollections.tryResubmitMessage(content, localOpMetadata as IMapMessageLocalMetadata)) {
            this.submitSequenceMessage(
                this.client.regeneratePendingOp(
                    content as IMergeTreeOp,
                    localOpMetadata as SegmentGroup | SegmentGroup[]));
        }
    }

    /**
     * {@inheritDoc @fluidframework/shared-object-base#SharedObject.loadCore}
     */
    protected async loadCore(storage: IChannelStorageService) {
        if (await storage.contains(snapshotFileName)) {
            const blob = await storage.readBlob(snapshotFileName);
            const header = bufferToString(blob, "utf8");
            this.intervalCollections.populate(header);
        }

        try {
            // this will load the header, and return a promise
            // that will resolve when the body is loaded
            // and the catchup ops are available.
            const { catchupOpsP } = await this.client.load(
                this.runtime,
                new ObjectStoragePartition(storage, contentPath),
                this.serializer);

            // setup a promise to process the
            // catch up ops, and finishing the loading process
            const loadCatchUpOps = catchupOpsP
                .then((msgs) => {
                    msgs.forEach((m) => {
                        const collabWindow = this.client.getCollabWindow();
                        if (m.minimumSequenceNumber < collabWindow.minSeq
                            || m.referenceSequenceNumber < collabWindow.minSeq
                            || m.sequenceNumber <= collabWindow.minSeq
                            || m.sequenceNumber <= collabWindow.currentSeq) {
                            throw new Error(`Invalid catchup operations in snapshot: ${JSON.stringify({
                                op: {
                                    seq: m.sequenceNumber,
                                    minSeq: m.minimumSequenceNumber,
                                    refSeq: m.referenceSequenceNumber,
                                },
                                collabWindow: {
                                    seq: collabWindow.currentSeq,
                                    minSeq: collabWindow.minSeq,
                                },
                            })}`);
                        }
                        this.processMergeTreeMsg(m);
                    });
                    this.loadFinished();
                })
                .catch((error) => {
                    this.loadFinished(error);
                });
            if (this.dataStoreRuntime.options?.sequenceInitializeFromHeaderOnly !== true) {
                // if we not doing partial load, await the catch up ops,
                // and the finalization of the load
                await loadCatchUpOps;
            }
        } catch (error) {
            this.loadFinished(error);
        }
    }

    /**
     * {@inheritDoc @fluidframework/shared-object-base#SharedObject.processCore}
     */
    protected processCore(message: ISequencedDocumentMessage, local: boolean, localOpMetadata: unknown) {
        // if loading isn't complete, we need to cache all
        // incoming ops to be applied after loading is complete
        if (this.deferIncomingOps) {
            assert(!local, 0x072 /* "Unexpected local op when loading not finished" */);
            this.loadedDeferredIncomingOps.push(message);
        } else {
            assert(message.type === MessageType.Operation, 0x073 /* "Sequence message not operation" */);

            const handled = this.intervalCollections.tryProcessMessage(
                message.contents,
                local,
                message,
                localOpMetadata,
            );

            if (!handled) {
                this.processMergeTreeMsg(message, local);
            }
        }
    }

    /**
     * {@inheritDoc @fluidframework/shared-object-base#SharedObject.didAttach}
     */
    protected didAttach() {
        // If we are not local, and we've attached we need to start generating and sending ops
        // so start collaboration and provide a default client id incase we are not connected
        if (this.isAttached()) {
            this.client.startOrUpdateCollaboration(this.runtime.clientId ?? "attached");
        }
    }

    /**
     * {@inheritDoc @fluidframework/shared-object-base#SharedObject.initializeLocalCore}
     */
    protected initializeLocalCore() {
        super.initializeLocalCore();
        this.loadFinished();
    }

    /**
     * {@inheritDoc @fluidframework/shared-object-base#SharedObjectCore.applyStashedOp}
     */
    protected applyStashedOp(content: any): unknown {
        return this.client.applyStashedOp(content);
    }

    private summarizeMergeTree(serializer: IFluidSerializer): ISummaryTreeWithStats {
        // Are we fully loaded? If not, things will go south
        assert(this.loadedDeferred.isCompleted, 0x074 /* "Snapshot called when not fully loaded" */);
        const minSeq = this.runtime.deltaManager.minimumSequenceNumber;

        this.processMinSequenceNumberChanged(minSeq);

        this.messagesSinceMSNChange.forEach((m) => { m.minimumSequenceNumber = minSeq; });

        return this.client.summarize(this.runtime, this.handle, serializer, this.messagesSinceMSNChange);
    }

    private processMergeTreeMsg(rawMessage: ISequencedDocumentMessage, local?: boolean) {
        const message = parseHandles(rawMessage, this.serializer);

        const ops: IMergeTreeDeltaOp[] = [];
        function transformOps(event: SequenceDeltaEvent) {
            ops.push(...SharedSegmentSequence.createOpsFromDelta(event));
        }
        const needsTransformation = message.referenceSequenceNumber !== message.sequenceNumber - 1;
        let stashMessage: Readonly<ISequencedDocumentMessage> = message;
        if (this.runtime.options?.newMergeTreeSnapshotFormat !== true) {
            if (needsTransformation) {
                this.on("sequenceDelta", transformOps);
            }
        }

        this.client.applyMsg(message, local);

        if (this.runtime.options?.newMergeTreeSnapshotFormat !== true) {
            if (needsTransformation) {
                this.removeListener("sequenceDelta", transformOps);
                // shallow clone the message as we only overwrite top level properties,
                // like referenceSequenceNumber and content only
                stashMessage = {
                    ...message,
                    referenceSequenceNumber: stashMessage.sequenceNumber - 1,
                    contents: ops.length !== 1 ? createGroupOp(...ops) : ops[0],
                };
            }

            this.messagesSinceMSNChange.push(stashMessage);

            // Do GC every once in a while...
            if (this.messagesSinceMSNChange.length > 20
                && this.messagesSinceMSNChange[20].sequenceNumber < message.minimumSequenceNumber) {
                this.processMinSequenceNumberChanged(message.minimumSequenceNumber);
            }
        }
    }

    private processMinSequenceNumberChanged(minSeq: number) {
        let index = 0;
        for (; index < this.messagesSinceMSNChange.length; index++) {
            if (this.messagesSinceMSNChange[index].sequenceNumber > minSeq) {
                break;
            }
        }
        if (index !== 0) {
            this.messagesSinceMSNChange = this.messagesSinceMSNChange.slice(index);
        }
    }

    private loadFinished(error?: any) {
        if (!this.loadedDeferred.isCompleted) {
            // Initialize the interval collections
            this.initializeIntervalCollections();
            if (error) {
                this.loadedDeferred.reject(error);
                throw error;
            } else {
                // it is important this series remains synchronous
                // first we stop deferring incoming ops, and apply then all
                this.deferIncomingOps = false;
                for (const message of this.loadedDeferredIncomingOps) {
                    this.processCore(message, false, undefined);
                }
                this.loadedDeferredIncomingOps.length = 0;

                // then resolve the loaded promise
                // and resubmit all the outstanding ops, as the snapshot
                // is fully loaded, and all outstanding ops are applied
                this.loadedDeferred.resolve();

                for (const [messageContent, opMetadata] of this.loadedDeferredOutgoingOps) {
                    this.reSubmitCore(messageContent, opMetadata);
                }
                this.loadedDeferredOutgoingOps.length = 0;
            }
        }
    }

    private initializeIntervalCollections() {
        // Listen and initialize new SharedIntervalCollections
        this.intervalCollections.eventEmitter.on("create", ({ key, previousValue }: IValueChanged, local: boolean) => {
            const intervalCollection = this.intervalCollections.get(key);
            if (!intervalCollection.attached) {
                intervalCollection.attachGraph(this.client, key);
            }
            assert(previousValue === undefined, 0x2c1 /* "Creating an interval collection that already exists?" */);
            this.emit("createIntervalCollection", key, local, this);
        });

        // Initialize existing SharedIntervalCollections
        for (const key of this.intervalCollections.keys()) {
            const intervalCollection = this.intervalCollections.get(key);
            intervalCollection.attachGraph(this.client, key);
        }
    }
}<|MERGE_RESOLUTION|>--- conflicted
+++ resolved
@@ -435,14 +435,9 @@
         }
     }
     /**
-<<<<<<< HEAD
-     * @deprecated `IntervalCollection`s are created on a first-write wins basis, and concurrent creates
-     * are supported. Use {@link SharedSegmentSequence.getIntervalCollection} instead.
-=======
      * Inserts a segment
      * @param start - The position to insert the segment at
      * @param spec - The segment to inserts spec
->>>>>>> 8151d664
      */
     public insertFromSpec(pos: number, spec: IJSONSegment) {
         const segment = this.segmentFromSpec(spec);
