{
	"name": "@fluidframework/sequence",
	"version": "2.0.0-internal.8.0.0",
	"description": "Distributed sequence",
	"homepage": "https://fluidframework.com",
	"repository": {
		"type": "git",
		"url": "https://github.com/microsoft/FluidFramework.git",
		"directory": "packages/dds/sequence"
	},
	"license": "MIT",
	"author": "Microsoft and contributors",
	"sideEffects": false,
	"main": "dist/index.js",
	"module": "lib/index.js",
	"types": "dist/index.d.ts",
	"scripts": {
		"build": "fluid-build . --task build",
		"build:commonjs": "fluid-build . --task commonjs",
		"build:compile": "fluid-build . --task compile",
		"build:docs": "api-extractor run --local",
		"build:esnext": "tsc --project ./tsconfig.esnext.json",
		"build:genver": "gen-version",
		"build:test": "tsc --project ./src/test/tsconfig.json",
		"ci:build:docs": "api-extractor run",
		"clean": "rimraf --glob dist lib \"*.tsbuildinfo\" \"*.build.log\" _api-extractor-temp nyc",
		"eslint": "eslint --format stylish src",
		"eslint:fix": "eslint --format stylish src --fix --fix-type problem,suggestion,layout",
		"format": "npm run prettier:fix",
		"lint": "npm run prettier && npm run eslint",
		"lint:fix": "npm run prettier:fix && npm run eslint:fix",
		"postpack": "tar -cf ./sequence.test-files.tar ./src/test ./dist/test",
		"perf": "cross-env FLUID_TEST_VERBOSE=1 mocha \"dist/**/*.spec.js\" --node-option unhandled-rejections=strict,expose-gc --exit -r node_modules/@fluidframework/mocha-test-setup --perfMode --fgrep @Benchmark --reporter @fluid-tools/benchmark/dist/MochaReporter.js --timeout 30000",
		"perf:measure": "npm run perf -- --fgrep @Measurement",
		"prettier": "prettier --check . --ignore-path ../../../.prettierignore",
		"prettier:fix": "prettier --write . --ignore-path ../../../.prettierignore",
		"test": "npm run test:mocha",
		"test:benchmark:report": "mocha \"dist/test/*.perf.spec.js\" --node-option unhandled-rejections=strict,expose-gc --exit --perfMode --fgrep @Benchmark -r @fluidframework/mocha-test-setup --reporter @fluid-tools/benchmark/dist/MochaReporter.js --timeout 60000",
		"test:coverage": "c8 npm test",
		"test:memory": "mocha --config src/test/memory/.mocharc.js",
		"test:memory-profiling:report": "mocha --config src/test/memory/.mocharc.js",
		"test:mocha": "mocha --ignore 'dist/test/memory/**/*' --recursive 'dist/test/**/*.spec.js' -r node_modules/@fluidframework/mocha-test-setup",
		"test:mocha:verbose": "cross-env FLUID_TEST_VERBOSE=1 npm run test:mocha",
		"test:newsnapfiles": "node dist/test/createSnapshotFiles.js",
		"test:stress": "cross-env FUZZ_TEST_COUNT=100 FUZZ_STRESS_RUN=true mocha --ignore 'dist/test/memory/**/*' --recursive 'dist/test/**/*.fuzz.spec.js' -r @fluidframework/mocha-test-setup",
		"tsc": "tsc",
		"typetests:gen": "fluid-type-test-generator",
		"typetests:prepare": "flub typetests --dir . --reset --previous --normalize"
	},
	"c8": {
		"all": true,
		"cache-dir": "nyc/.cache",
		"exclude": [
			"src/test/**/*.ts",
			"dist/test/**/*.js"
		],
		"exclude-after-remap": false,
		"include": [
			"src/**/*.ts",
			"dist/**/*.js"
		],
		"report-dir": "nyc/report",
		"reporter": [
			"cobertura",
			"html",
			"text"
		],
		"temp-directory": "nyc/.nyc_output"
	},
	"dependencies": {
		"@fluid-internal/client-utils": "workspace:~",
		"@fluidframework/core-interfaces": "workspace:~",
		"@fluidframework/core-utils": "workspace:~",
		"@fluidframework/datastore-definitions": "workspace:~",
		"@fluidframework/merge-tree": "workspace:~",
		"@fluidframework/protocol-definitions": "^3.0.0",
		"@fluidframework/runtime-definitions": "workspace:~",
		"@fluidframework/runtime-utils": "workspace:~",
		"@fluidframework/shared-object-base": "workspace:~",
		"@fluidframework/telemetry-utils": "workspace:~",
		"uuid": "^9.0.0"
	},
	"devDependencies": {
		"@fluid-internal/stochastic-test-utils": "workspace:~",
		"@fluid-internal/test-dds-utils": "workspace:~",
		"@fluid-tools/benchmark": "^0.48.0",
		"@fluid-tools/build-cli": "^0.26.1",
		"@fluidframework/build-common": "^2.0.3",
		"@fluidframework/build-tools": "^0.26.1",
		"@fluidframework/eslint-config-fluid": "^3.0.0",
		"@fluidframework/mocha-test-setup": "workspace:~",
		"@fluidframework/sequence-previous": "npm:@fluidframework/sequence@2.0.0-internal.7.2.0",
		"@fluidframework/test-runtime-utils": "workspace:~",
		"@microsoft/api-extractor": "^7.37.0",
		"@types/diff": "^3.5.1",
		"@types/mocha": "^9.1.1",
		"@types/node": "^16.18.38",
		"@types/random-js": "^1.0.31",
		"c8": "^7.7.1",
		"cross-env": "^7.0.3",
		"diff": "^3.5.0",
		"eslint": "~8.50.0",
		"mocha": "^10.2.0",
		"mocha-json-output-reporter": "^2.0.1",
		"mocha-multi-reporters": "^1.5.1",
		"moment": "^2.21.0",
		"prettier": "~3.0.3",
		"random-js": "^1.0.8",
		"rimraf": "^4.4.0",
		"typescript": "~5.1.6"
	},
	"fluidBuild": {
		"tasks": {
			"build:test": [
				"...",
				"@fluidframework/merge-tree#build:test"
			]
		}
	},
	"typeValidation": {
<<<<<<< HEAD
		"broken": {
			"InterfaceDeclaration_ISharedString": {
				"backCompat": false
			},
			"ClassDeclaration_SharedSegmentSequence": {
				"backCompat": false
			},
			"ClassDeclaration_SharedSequence": {
				"backCompat": false
			},
			"ClassDeclaration_SharedString": {
				"forwardCompat": false,
				"backCompat": false
			},
			"TypeAliasDeclaration_SharedStringSegment": {
				"backCompat": false
			}
		}
=======
		"broken": {}
>>>>>>> 9c41c5d7
	}
}<|MERGE_RESOLUTION|>--- conflicted
+++ resolved
@@ -118,7 +118,6 @@
 		}
 	},
 	"typeValidation": {
-<<<<<<< HEAD
 		"broken": {
 			"InterfaceDeclaration_ISharedString": {
 				"backCompat": false
@@ -130,15 +129,11 @@
 				"backCompat": false
 			},
 			"ClassDeclaration_SharedString": {
-				"forwardCompat": false,
 				"backCompat": false
 			},
 			"TypeAliasDeclaration_SharedStringSegment": {
 				"backCompat": false
 			}
 		}
-=======
-		"broken": {}
->>>>>>> 9c41c5d7
 	}
 }