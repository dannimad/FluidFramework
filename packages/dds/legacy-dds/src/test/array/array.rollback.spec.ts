/*!
 * Copyright (c) Microsoft Corporation and contributors. All rights reserved.
 * Licensed under the MIT License.
 */

import { strict as assert } from "node:assert";

import { AttachState } from "@fluidframework/container-definitions";
import {
	MockContainerRuntimeFactory,
	MockFluidDataStoreRuntime,
	MockStorage,
	type MockContainerRuntime,
} from "@fluidframework/test-runtime-utils/internal";

// eslint-disable-next-line import/no-internal-modules
import type { ISharedArray } from "../../array/interfaces.js";
// eslint-disable-next-line import/no-internal-modules
import { SharedArrayFactory } from "../../array/sharedArrayFactory.js";
import { OperationType, type ISharedArrayOperation } from "../../index.js";
interface RollbackTestSetup {
	sharedArray: ISharedArray<number>;
	dataStoreRuntime: MockFluidDataStoreRuntime;
	containerRuntimeFactory: MockContainerRuntimeFactory;
	containerRuntime: MockContainerRuntime;
}
const arrayFactory = new SharedArrayFactory<number>();

function setupRollbackTest(): RollbackTestSetup {
	const containerRuntimeFactory = new MockContainerRuntimeFactory({ flushMode: 1 }); // TurnBased
	const dataStoreRuntime = new MockFluidDataStoreRuntime({ clientId: "1" });
	const containerRuntime = containerRuntimeFactory.createContainerRuntime(dataStoreRuntime);
	const sharedArray = arrayFactory.create(dataStoreRuntime, "shared-array-1");
	dataStoreRuntime.setAttachState(AttachState.Attached);
	sharedArray.connect({
		deltaConnection: dataStoreRuntime.createDeltaConnection(),
		objectStorage: new MockStorage(),
	});
	return {
		sharedArray,
		dataStoreRuntime,
		containerRuntimeFactory,
		containerRuntime,
	};
}
// Helper to create another client attached to the same containerRuntimeFactory
function createAdditionalClient(
	containerRuntimeFactory: MockContainerRuntimeFactory,
	id: string = "client-2",
): {
	sharedArray: ISharedArray<number>;
	dataStoreRuntime: MockFluidDataStoreRuntime;
	containerRuntime: MockContainerRuntime;
} {
	const dataStoreRuntime = new MockFluidDataStoreRuntime({ clientId: id });
	const containerRuntime = containerRuntimeFactory.createContainerRuntime(dataStoreRuntime);
	const sharedArray = arrayFactory.create(dataStoreRuntime, `shared-array-${id}`);
	dataStoreRuntime.setAttachState(AttachState.Attached);
	sharedArray.connect({
		deltaConnection: dataStoreRuntime.createDeltaConnection(),
		objectStorage: new MockStorage(),
	});
	return { sharedArray, dataStoreRuntime, containerRuntime };
}

describe("SharedArray rollback", () => {
	it("should rollback insert operation", () => {
		const { sharedArray, containerRuntime } = setupRollbackTest();
		const valueChanges: {
			op: ISharedArrayOperation;
			isLocal: boolean;
			target: ISharedArray<number>;
		}[] = [];
		sharedArray.on("valueChanged", (op, isLocal, target) => {
			valueChanges.push({ op, isLocal, target });
		});
		sharedArray.insert(0, 0);
		assert.strictEqual(sharedArray.get()[0], 0, "Failed getting pending value");
		assert.strictEqual(valueChanges.length, 1, "Should have one value change event");
		containerRuntime.rollback?.();
		assert.strictEqual(sharedArray.get()[0], undefined, "Value should be rolled back");
		assert.strictEqual(valueChanges.length, 2, "Should have two value change events");
		assert.strictEqual(
			valueChanges[1].op.type,
			OperationType.deleteEntry,
			"Second event should be for delete",
		);
	});

	it("should rollback delete operation", () => {
		const { sharedArray, containerRuntimeFactory, containerRuntime } = setupRollbackTest();
		sharedArray.insert(0, 0);
		containerRuntime.flush();
		containerRuntimeFactory.processAllMessages();
		const valueChanges: {
			op: ISharedArrayOperation;
			isLocal: boolean;
			target: ISharedArray<number>;
		}[] = [];
		sharedArray.on("valueChanged", (op, isLocal, target) => {
			valueChanges.push({ op, isLocal, target });
		});
		sharedArray.delete(0);
		assert.strictEqual(sharedArray.get().length, 0, "Pending value should reflect the delete");
		assert.strictEqual(valueChanges.length, 1, "Should have one value change event");
		containerRuntime.rollback?.();
		assert.strictEqual(sharedArray.get()[0], 0, "Value should be restored by rollback");
		assert.strictEqual(valueChanges.length, 2, "Should have two value change events");
		assert.strictEqual(
			valueChanges[1].op.type,
			OperationType.insertEntry,
			"Second event should be for insert",
		);
	});

	it("should rollback insert and delete operations", () => {
		const { sharedArray, containerRuntimeFactory, containerRuntime } = setupRollbackTest();
		const valueChanges: {
			op: ISharedArrayOperation;
			isLocal: boolean;
			target: ISharedArray<number>;
		}[] = [];
		sharedArray.insert(0, 0);
		sharedArray.insert(1, 1);
		sharedArray.insert(2, 2);
		sharedArray.delete(0); // [1,2]
		containerRuntime.flush();
		containerRuntimeFactory.processAllMessages();
		sharedArray.on("valueChanged", (op, isLocal, target) => {
			valueChanges.push({ op, isLocal, target });
		});
		sharedArray.insert(1, 5); // [1,5,2]
		sharedArray.delete(0); // [5,2]
		assert.deepStrictEqual(
			sharedArray.get(),
			[5, 2],
			"Pending value should reflect the insert and delete",
		);
		assert.strictEqual(valueChanges.length, 2, "Should have two value change events");
		containerRuntime.rollback?.();
		assert.deepStrictEqual(sharedArray.get(), [1, 2], "Values should be rolled back");
		assert.strictEqual(valueChanges.length, 4, "Should have four value change events");
	});

	it("should not resuscitate deleted entry by remote", () => {
		const { sharedArray, containerRuntimeFactory, containerRuntime } = setupRollbackTest();
		// Create a second client
		const { sharedArray: sharedArray2, containerRuntime: containerRuntime2 } =
			createAdditionalClient(containerRuntimeFactory);
		sharedArray.insert(0, 0); // [0]
		containerRuntime.flush();
		containerRuntimeFactory.processAllMessages();
		sharedArray.delete(0); // this will be rolled back but remote will delete it so it should not have any effect.
		sharedArray2.delete(0); // [] - remote delete
		containerRuntime2.flush();
		containerRuntimeFactory.processAllMessages();
		assert.deepStrictEqual(
			sharedArray.get(),
			[],
			"Array should have expected entries pre-rollback",
		);
		containerRuntime.rollback?.();
		assert.deepStrictEqual(
			sharedArray.get(),
			[],
			"Array should have expected entries post-rollback",
		);
	});

	it("should rollback insert and delete ops in presence of remote changes", () => {
		const { sharedArray, containerRuntimeFactory, containerRuntime } = setupRollbackTest();
		// Create a second client
		const { sharedArray: sharedArray2, containerRuntime: containerRuntime2 } =
			createAdditionalClient(containerRuntimeFactory);
		sharedArray.insert(0, 0); // [0]
		sharedArray.insert(1, 1); // [0,1]
		containerRuntime.flush();
		containerRuntimeFactory.processAllMessages();
		sharedArray.insert(2, 2); // this will be rolled back
		sharedArray.delete(0); // this will be rolled back
		sharedArray2.insert(2, 3); // [0,1,3]
		sharedArray2.delete(0); // [1,3]
		sharedArray2.insert(1, 12); // [1,12,3]
		sharedArray2.insert(0, 10); // [10,1,12,3]
		containerRuntime2.flush();
		containerRuntimeFactory.processAllMessages();
		assert.deepStrictEqual(
			sharedArray.get(),
			[10, 1, 2, 12, 3],
			"Array should have expected entries pre-rollback",
		);
		containerRuntime.rollback?.();
		assert.deepStrictEqual(
			sharedArray.get(),
			[10, 1, 12, 3],
			"Array should have expected entries post-rollback",
		);
		assert.deepStrictEqual(
			sharedArray2.get(),
			[10, 1, 12, 3],
			"Array should have expected entries post-rollback",
		);
	});

	it("should rollback move operation", () => {
		const { sharedArray, containerRuntimeFactory, containerRuntime } = setupRollbackTest();
		// Create a second client
		const { sharedArray: sharedArray2, containerRuntime: containerRuntime2 } =
			createAdditionalClient(containerRuntimeFactory);
		sharedArray.insert(0, 0); // [0]
		sharedArray.insert(1, 1); // [0,1]
		sharedArray.insert(2, 2); // [0,1,2]
		containerRuntime.flush();
		containerRuntimeFactory.processAllMessages();
<<<<<<< HEAD
		sharedArray.move(0, 2); // this will be rolled back, expected [1,2,0]
=======
		const valueChanges: {
			op: ISharedArrayOperation;
			isLocal: boolean;
			target: ISharedArray<number>;
		}[] = [];
		sharedArray.on("valueChanged", (op, isLocal, target) => {
			valueChanges.push({ op, isLocal, target });
		});
		sharedArray.move(0, 2); // this will be rolled back, expected [1, 0, 2]
>>>>>>> 9684ddf0
		assert.deepStrictEqual(
			sharedArray.get(),
			[1, 0, 2],
			"Array should have expected entries pre-rollback",
		);
<<<<<<< HEAD
		containerRuntime.rollback?.();
=======

		containerRuntime.rollback?.();
		assert.strictEqual(valueChanges.length, 2, "Should have two value change events");
		assert.strictEqual(
			valueChanges[0].op.type,
			OperationType.moveEntry,
			"First event should be for move",
		);
		assert.strictEqual(
			valueChanges[1].op.type,
			OperationType.moveEntry,
			"Second event should be for move",
		);
		assert.strictEqual(
			valueChanges[0].op.entryId,
			valueChanges[1].op.changedToEntryId,
			"Second event should be local",
		);
		assert.strictEqual(
			valueChanges[0].op.changedToEntryId,
			valueChanges[1].op.entryId,
			"Second event should be local",
		);
>>>>>>> 9684ddf0
		assert.deepStrictEqual(
			sharedArray.get(),
			[0, 1, 2],
			"Array should have expected entries post-rollback",
		);
		assert.deepStrictEqual(
			sharedArray2.get(),
			[0, 1, 2],
			"Array should have expected entries post-rollback",
		);
	});
<<<<<<< HEAD
=======

	it("should rollback move ops in presence of remote changes", () => {
		const { sharedArray, containerRuntimeFactory, containerRuntime } = setupRollbackTest();
		// Create a second client
		const { sharedArray: sharedArray2, containerRuntime: containerRuntime2 } =
			createAdditionalClient(containerRuntimeFactory);
		sharedArray.insert(0, 0); // [0]
		sharedArray.insert(1, 1); // [0,1]
		containerRuntime.flush();
		containerRuntimeFactory.processAllMessages();
		sharedArray.insert(2, 2); // this will be rolled back
		sharedArray.insert(3, 3); // this will be rolled back
		sharedArray.move(0, 3); // this will be rolled back

		sharedArray2.insert(2, 3); // [0,1,3]
		sharedArray2.delete(0); // [1,3]
		sharedArray2.insert(1, 12); // [1,12,3]
		sharedArray2.insert(0, 10); // [10,1,12,3]
		containerRuntime2.flush();
		containerRuntimeFactory.processAllMessages();
		assert.deepStrictEqual(
			sharedArray.get(),
			[10, 1, 2, 3, 12, 3],
			"Array should have expected entries pre-rollback",
		);
		containerRuntime.rollback?.();
		assert.deepStrictEqual(
			sharedArray.get(),
			[10, 1, 12, 3],
			"Array should have expected entries post-rollback",
		);
		assert.deepStrictEqual(
			sharedArray2.get(),
			[10, 1, 12, 3],
			"Array should have expected entries post-rollback",
		);
	});
>>>>>>> 9684ddf0
});<|MERGE_RESOLUTION|>--- conflicted
+++ resolved
@@ -212,9 +212,6 @@
 		sharedArray.insert(2, 2); // [0,1,2]
 		containerRuntime.flush();
 		containerRuntimeFactory.processAllMessages();
-<<<<<<< HEAD
-		sharedArray.move(0, 2); // this will be rolled back, expected [1,2,0]
-=======
 		const valueChanges: {
 			op: ISharedArrayOperation;
 			isLocal: boolean;
@@ -224,15 +221,11 @@
 			valueChanges.push({ op, isLocal, target });
 		});
 		sharedArray.move(0, 2); // this will be rolled back, expected [1, 0, 2]
->>>>>>> 9684ddf0
 		assert.deepStrictEqual(
 			sharedArray.get(),
 			[1, 0, 2],
 			"Array should have expected entries pre-rollback",
 		);
-<<<<<<< HEAD
-		containerRuntime.rollback?.();
-=======
 
 		containerRuntime.rollback?.();
 		assert.strictEqual(valueChanges.length, 2, "Should have two value change events");
@@ -256,7 +249,6 @@
 			valueChanges[1].op.entryId,
 			"Second event should be local",
 		);
->>>>>>> 9684ddf0
 		assert.deepStrictEqual(
 			sharedArray.get(),
 			[0, 1, 2],
@@ -268,8 +260,6 @@
 			"Array should have expected entries post-rollback",
 		);
 	});
-<<<<<<< HEAD
-=======
 
 	it("should rollback move ops in presence of remote changes", () => {
 		const { sharedArray, containerRuntimeFactory, containerRuntime } = setupRollbackTest();
@@ -307,5 +297,4 @@
 			"Array should have expected entries post-rollback",
 		);
 	});
->>>>>>> 9684ddf0
 });