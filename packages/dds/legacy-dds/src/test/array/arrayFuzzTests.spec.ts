/*!
 * Copyright (c) Microsoft Corporation and contributors. All rights reserved.
 * Licensed under the MIT License.
 */

import * as path from "node:path";

import { takeAsync } from "@fluid-private/stochastic-test-utils";
import { createDDSFuzzSuite } from "@fluid-private/test-dds-utils";
import { describe } from "mocha";

import { _dirname } from "./dirname.cjs";
import {
	baseSharedArrayModel,
	eventEmitterForFuzzHarness,
	makeSharedArrayOperationGenerator,
} from "./fuzzUtils.js";

describe("SharedArray fuzz", () => {
	createDDSFuzzSuite(baseSharedArrayModel, {
		validationStrategy: { type: "fixedInterval", interval: 10 },
		reconnectProbability: 0.15,
		numberOfClients: 3,
		clientJoinOptions: {
			maxNumberOfClients: 5,
			clientAddProbability: 0.1,
		},
		detachedStartOptions: {
			numOpsBeforeAttach: 5,
			rehydrateDisabled: true,
		},
		rollbackProbability: 0,
		defaultTestCount: 50,
		saveFailures: { directory: path.join(_dirname, "../../src/test/results") },
		skip: [9, 15],
		emitter: eventEmitterForFuzzHarness,
	});

	createDDSFuzzSuite(
		{
			...baseSharedArrayModel,
<<<<<<< HEAD
			workloadName: "insert, delete and move rollback",
=======
			workloadName: "insert, move and delete rollback",
>>>>>>> 9684ddf0
			generatorFactory: () =>
				takeAsync(
					100,
					makeSharedArrayOperationGenerator({
						insert: 5,
						delete: 3,
						move: 2,
						insertBulkAfter: 1,
						toggle: 0,
						toggleMove: 0,
					}),
				),
		},
		{
			validationStrategy: { type: "fixedInterval", interval: 10 },
			reconnectProbability: 0.15,
			numberOfClients: 3,
			clientJoinOptions: {
				maxNumberOfClients: 5,
				clientAddProbability: 0.1,
			},
			detachedStartOptions: {
				numOpsBeforeAttach: 5,
				rehydrateDisabled: true,
			},
			rollbackProbability: 0.2,
			defaultTestCount: 50,
			saveFailures: { directory: path.join(_dirname, "../../src/test/results") },
			emitter: eventEmitterForFuzzHarness,
		},
	);

	createDDSFuzzSuite(
		{
			...baseSharedArrayModel,
			workloadName: "stashed ops",
			generatorFactory: () =>
				takeAsync(
					100,
					makeSharedArrayOperationGenerator({
						insert: 5,
						delete: 3,
						move: 2,
						insertBulkAfter: 1,
						toggle: 1,
						toggleMove: 1,
					}),
				),
		},
		{
			validationStrategy: { type: "fixedInterval", interval: 10 },
			reconnectProbability: 0.15,
			numberOfClients: 3,
			clientJoinOptions: {
				maxNumberOfClients: 5,
				clientAddProbability: 0.1,
				stashableClientProbability: 0.3,
			},
			detachedStartOptions: {
				numOpsBeforeAttach: 5,
				rehydrateDisabled: true,
			},
			rollbackProbability: 0,
			skip: [20],
			defaultTestCount: 50,
			saveFailures: { directory: "." },
			emitter: eventEmitterForFuzzHarness,
		},
	);
});<|MERGE_RESOLUTION|>--- conflicted
+++ resolved
@@ -39,11 +39,7 @@
 	createDDSFuzzSuite(
 		{
 			...baseSharedArrayModel,
-<<<<<<< HEAD
-			workloadName: "insert, delete and move rollback",
-=======
 			workloadName: "insert, move and delete rollback",
->>>>>>> 9684ddf0
 			generatorFactory: () =>
 				takeAsync(
 					100,
