--- conflicted
+++ resolved
@@ -1,12 +1,6 @@
 {
-<<<<<<< HEAD
 	"name": "@fluidframework/legacy-dds",
-	"version": "2.42.0",
-=======
-	"name": "@fluid-private/legacy-dds",
 	"version": "2.43.0",
-	"private": true,
->>>>>>> 82a1c5a1
 	"description": "Legacy DDSs for the Fluid Framework. These are not intended for use in new code.",
 	"homepage": "https://fluidframework.com",
 	"repository": {
