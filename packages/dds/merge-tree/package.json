{
  "name": "@fluidframework/merge-tree",
  "version": "2.0.0-internal.3.0.0",
  "description": "Merge tree",
  "homepage": "https://fluidframework.com",
  "repository": {
    "type": "git",
    "url": "https://github.com/microsoft/FluidFramework.git",
    "directory": "packages/dds/merge-tree"
  },
  "license": "MIT",
  "author": "Microsoft and contributors",
  "sideEffects": false,
  "main": "dist/index.js",
  "module": "lib/index.js",
  "types": "dist/index.d.ts",
  "scripts": {
    "build": "concurrently npm:build:compile npm:lint && npm run build:docs",
    "build:commonjs": "npm run tsc && npm run typetests:gen && npm run build:test",
    "build:compile": "concurrently npm:build:commonjs npm:build:esnext",
    "build:docs": "api-extractor run --local --typescript-compiler-folder ../../../node_modules/typescript && copyfiles -u 1 ./_api-extractor-temp/doc-models/* ../../../_api-extractor-temp/",
    "build:esnext": "tsc --project ./tsconfig.esnext.json",
    "build:full": "npm run build",
    "build:full:compile": "npm run build:compile",
    "build:test": "tsc --project ./src/test/tsconfig.json",
    "ci:build:docs": "api-extractor run --typescript-compiler-folder ../../../node_modules/typescript && copyfiles -u 1 ./_api-extractor-temp/* ../../../_api-extractor-temp/",
    "clean": "rimraf dist lib *.tsbuildinfo *.build.log",
    "eslint": "eslint --format stylish src",
    "eslint:fix": "eslint --format stylish src --fix --fix-type problem,suggestion,layout",
    "lint": "npm run eslint",
    "lint:fix": "npm run eslint:fix",
    "postpack": "cd dist && tar -cvf ../merge-tree.test-files.tar ./test",
    "test": "npm run test:mocha",
    "test:coverage": "nyc npm test -- --reporter xunit --reporter-option output=nyc/junit-report.xml",
    "test:mocha": "mocha --ignore 'dist/test/types/*' --recursive dist/test --exit -r node_modules/@fluidframework/mocha-test-setup -r source-map-support/register --unhandled-rejections=strict",
    "test:mocha:verbose": "cross-env FLUID_TEST_VERBOSE=1 npm run test:mocha",
    "test:stress": "cross-env FUZZ_STRESS_RUN=1 FUZZ_TEST_COUNT=1 npm run test:mocha",
    "tsc": "tsc",
    "tsfmt": "tsfmt --verify",
    "tsfmt:fix": "tsfmt --replace",
    "typetests:gen": "fluid-type-validator -g -d ."
  },
  "nyc": {
    "all": true,
    "cache-dir": "nyc/.cache",
    "exclude": [
      "src/test/**/*.ts",
      "dist/test/**/*.js"
    ],
    "exclude-after-remap": false,
    "include": [
      "src/**/*.ts",
      "dist/**/*.js"
    ],
    "report-dir": "nyc/report",
    "reporter": [
      "cobertura",
      "html",
      "text"
    ],
    "temp-directory": "nyc/.nyc_output"
  },
  "dependencies": {
    "@fluidframework/common-definitions": "^0.20.1",
    "@fluidframework/common-utils": "^1.0.0",
    "@fluidframework/container-definitions": ">=2.0.0-internal.3.0.0 <2.0.0-internal.4.0.0",
    "@fluidframework/container-utils": ">=2.0.0-internal.3.0.0 <2.0.0-internal.4.0.0",
    "@fluidframework/core-interfaces": ">=2.0.0-internal.3.0.0 <2.0.0-internal.4.0.0",
    "@fluidframework/datastore-definitions": ">=2.0.0-internal.3.0.0 <2.0.0-internal.4.0.0",
    "@fluidframework/protocol-definitions": "^1.1.0",
    "@fluidframework/runtime-definitions": ">=2.0.0-internal.3.0.0 <2.0.0-internal.4.0.0",
    "@fluidframework/runtime-utils": ">=2.0.0-internal.3.0.0 <2.0.0-internal.4.0.0",
    "@fluidframework/shared-object-base": ">=2.0.0-internal.3.0.0 <2.0.0-internal.4.0.0",
    "@fluidframework/telemetry-utils": ">=2.0.0-internal.3.0.0 <2.0.0-internal.4.0.0"
  },
  "devDependencies": {
    "@fluid-internal/stochastic-test-utils": ">=2.0.0-internal.3.0.0 <2.0.0-internal.4.0.0",
    "@fluidframework/build-common": "^1.0.0",
    "@fluidframework/build-tools": "^0.4.6000",
    "@fluidframework/eslint-config-fluid": "^1.0.0",
<<<<<<< HEAD
    "@fluidframework/merge-tree-previous": "npm:@fluidframework/merge-tree@2.0.0-internal.2.0.0",
    "@fluidframework/mocha-test-setup": ">=2.0.0-internal.2.1.0 <2.0.0-internal.3.0.0",
    "@fluidframework/test-runtime-utils": ">=2.0.0-internal.2.1.0 <2.0.0-internal.3.0.0",
=======
    "@fluidframework/merge-tree-previous": "npm:@fluidframework/merge-tree@^1.0.0",
    "@fluidframework/mocha-test-setup": ">=2.0.0-internal.3.0.0 <2.0.0-internal.4.0.0",
    "@fluidframework/test-runtime-utils": ">=2.0.0-internal.3.0.0 <2.0.0-internal.4.0.0",
>>>>>>> 7cf7f68e
    "@microsoft/api-extractor": "^7.22.2",
    "@rushstack/eslint-config": "^2.5.1",
    "@types/diff": "^3.5.1",
    "@types/mocha": "^9.1.1",
    "@types/node": "^14.18.0",
    "@types/random-js": "^1.0.31",
    "concurrently": "^6.2.0",
    "copyfiles": "^2.4.1",
    "cross-env": "^7.0.2",
    "diff": "^3.5.0",
    "eslint": "~8.6.0",
    "mocha": "^10.0.0",
    "nyc": "^15.0.0",
    "random-js": "^1.0.8",
    "rimraf": "^2.6.2",
    "source-map-support": "^0.5.16",
    "typescript": "~4.5.5",
    "typescript-formatter": "7.1.0"
  },
  "typeValidation": {
<<<<<<< HEAD
    "version": "2.0.0-internal.2.1.0",
    "broken": {}
=======
    "version": "2.0.0",
    "broken": {
      "ClassDeclaration_Client": {
        "backCompat": false,
        "forwardCompat": false
      },
      "ClassDeclaration_LocalReference": {
        "forwardCompat": false
      },
      "ClassDeclaration_List": {
        "backCompat": false
      },
      "RemovedTypeAliasDeclaration_LocalReferenceMapper": {
        "forwardCompat": false,
        "backCompat": false
      },
      "ClassDeclaration_Marker": {
        "backCompat": false,
        "forwardCompat": false
      },
      "ClassDeclaration_SnapshotLegacy": {
        "backCompat": false,
        "forwardCompat": false
      },
      "InterfaceDeclaration_IConsensusInfo": {
        "backCompat": false,
        "forwardCompat": false
      },
      "RemovedClassDeclaration_LocalReference": {
        "forwardCompat": false,
        "backCompat": false
      },
      "InterfaceDeclaration_LocalReferencePosition": {
        "backCompat": false,
        "forwardCompat": false
      },
      "ClassDeclaration_MergeTree": {
        "forwardCompat": false,
        "backCompat": false
      },
      "ClassDeclaration_BaseSegment": {
        "forwardCompat": false
      },
      "InterfaceDeclaration_IHierBlock": {
        "forwardCompat": false,
        "backCompat": false
      },
      "InterfaceDeclaration_IMergeBlock": {
        "forwardCompat": false
      },
      "ClassDeclaration_IncrementalMapState": {
        "forwardCompat": false
      },
      "InterfaceDeclaration_InsertContext": {
        "forwardCompat": false
      },
      "InterfaceDeclaration_ISegmentChanges": {
        "forwardCompat": false
      },
      "ClassDeclaration_LocalReferenceCollection": {
        "forwardCompat": false
      },
      "InterfaceDeclaration_LRUSegment": {
        "forwardCompat": false
      },
      "ClassDeclaration_MergeBlock": {
        "forwardCompat": false
      },
      "TypeAliasDeclaration_IMergeNode": {
        "forwardCompat": false
      },
      "ClassDeclaration_MergeNode": {
        "forwardCompat": false
      },
      "InterfaceDeclaration_IMergeNodeCommon": {
        "forwardCompat": false
      },
      "ClassDeclaration_TextSegment": {
        "forwardCompat": false
      },
      "RemovedInterfaceDeclaration_AugmentedIntervalNode": {
        "forwardCompat": false,
        "backCompat": false
      },
      "RemovedInterfaceDeclaration_ClientSeq": {
        "forwardCompat": false,
        "backCompat": false
      },
      "RemovedVariableDeclaration_clientSeqComparer": {
        "forwardCompat": false,
        "backCompat": false
      },
      "RemovedInterfaceDeclaration_Comparer": {
        "forwardCompat": false,
        "backCompat": false
      },
      "RemovedClassDeclaration_Heap": {
        "forwardCompat": false,
        "backCompat": false
      },
      "RemovedInterfaceDeclaration_IInterval": {
        "forwardCompat": false,
        "backCompat": false
      },
      "RemovedVariableDeclaration_integerRangeToString": {
        "forwardCompat": false,
        "backCompat": false
      },
      "RemovedTypeAliasDeclaration_IntervalConflictResolver": {
        "forwardCompat": false,
        "backCompat": false
      },
      "RemovedTypeAliasDeclaration_IntervalNode": {
        "forwardCompat": false,
        "backCompat": false
      },
      "RemovedClassDeclaration_IntervalTree": {
        "forwardCompat": false,
        "backCompat": false
      },
      "RemovedClassDeclaration_List": {
        "forwardCompat": false,
        "backCompat": false
      },
      "RemovedFunctionDeclaration_ListMakeHead": {
        "forwardCompat": false,
        "backCompat": false
      },
      "RemovedFunctionDeclaration_ListRemoveEntry": {
        "forwardCompat": false,
        "backCompat": false
      },
      "RemovedInterfaceDeclaration_LRUSegment": {
        "forwardCompat": false,
        "backCompat": false
      },
      "RemovedClassDeclaration_MergeTree": {
        "forwardCompat": false,
        "backCompat": false
      },
      "RemovedClassDeclaration_MergeTreeTextHelper": {
        "forwardCompat": false,
        "backCompat": false
      },
      "RemovedInterfaceDeclaration_ProxString": {
        "forwardCompat": false,
        "backCompat": false
      },
      "RemovedClassDeclaration_TST": {
        "forwardCompat": false,
        "backCompat": false
      },
      "RemovedInterfaceDeclaration_TSTNode": {
        "forwardCompat": false,
        "backCompat": false
      },
      "RemovedInterfaceDeclaration_TSTResult": {
        "forwardCompat": false,
        "backCompat": false
      },
      "RemovedClassDeclaration_SnapshotLegacy": {
        "forwardCompat": false,
        "backCompat": false
      },
      "TypeAliasDeclaration_RangeStackMap": {
        "backCompat": false
      },
      "InterfaceDeclaration_ReferencePosition": {
        "backCompat": false
      },
      "InterfaceDeclaration_SegmentGroup": {
        "forwardCompat": false
      },
      "ClassDeclaration_TrackingGroup": {
        "forwardCompat": false
      }
    }
>>>>>>> 7cf7f68e
  }
}<|MERGE_RESOLUTION|>--- conflicted
+++ resolved
@@ -78,15 +78,9 @@
     "@fluidframework/build-common": "^1.0.0",
     "@fluidframework/build-tools": "^0.4.6000",
     "@fluidframework/eslint-config-fluid": "^1.0.0",
-<<<<<<< HEAD
     "@fluidframework/merge-tree-previous": "npm:@fluidframework/merge-tree@2.0.0-internal.2.0.0",
-    "@fluidframework/mocha-test-setup": ">=2.0.0-internal.2.1.0 <2.0.0-internal.3.0.0",
-    "@fluidframework/test-runtime-utils": ">=2.0.0-internal.2.1.0 <2.0.0-internal.3.0.0",
-=======
-    "@fluidframework/merge-tree-previous": "npm:@fluidframework/merge-tree@^1.0.0",
     "@fluidframework/mocha-test-setup": ">=2.0.0-internal.3.0.0 <2.0.0-internal.4.0.0",
     "@fluidframework/test-runtime-utils": ">=2.0.0-internal.3.0.0 <2.0.0-internal.4.0.0",
->>>>>>> 7cf7f68e
     "@microsoft/api-extractor": "^7.22.2",
     "@rushstack/eslint-config": "^2.5.1",
     "@types/diff": "^3.5.1",
@@ -107,187 +101,10 @@
     "typescript-formatter": "7.1.0"
   },
   "typeValidation": {
-<<<<<<< HEAD
-    "version": "2.0.0-internal.2.1.0",
-    "broken": {}
-=======
-    "version": "2.0.0",
+    "version": "2.0.0-internal.3.0.0",
     "broken": {
-      "ClassDeclaration_Client": {
-        "backCompat": false,
-        "forwardCompat": false
-      },
-      "ClassDeclaration_LocalReference": {
-        "forwardCompat": false
-      },
-      "ClassDeclaration_List": {
-        "backCompat": false
-      },
-      "RemovedTypeAliasDeclaration_LocalReferenceMapper": {
-        "forwardCompat": false,
-        "backCompat": false
-      },
-      "ClassDeclaration_Marker": {
-        "backCompat": false,
-        "forwardCompat": false
-      },
-      "ClassDeclaration_SnapshotLegacy": {
-        "backCompat": false,
-        "forwardCompat": false
-      },
-      "InterfaceDeclaration_IConsensusInfo": {
-        "backCompat": false,
-        "forwardCompat": false
-      },
-      "RemovedClassDeclaration_LocalReference": {
-        "forwardCompat": false,
-        "backCompat": false
-      },
-      "InterfaceDeclaration_LocalReferencePosition": {
-        "backCompat": false,
-        "forwardCompat": false
-      },
-      "ClassDeclaration_MergeTree": {
-        "forwardCompat": false,
-        "backCompat": false
-      },
-      "ClassDeclaration_BaseSegment": {
-        "forwardCompat": false
-      },
-      "InterfaceDeclaration_IHierBlock": {
-        "forwardCompat": false,
-        "backCompat": false
-      },
-      "InterfaceDeclaration_IMergeBlock": {
-        "forwardCompat": false
-      },
-      "ClassDeclaration_IncrementalMapState": {
-        "forwardCompat": false
-      },
-      "InterfaceDeclaration_InsertContext": {
-        "forwardCompat": false
-      },
-      "InterfaceDeclaration_ISegmentChanges": {
-        "forwardCompat": false
-      },
-      "ClassDeclaration_LocalReferenceCollection": {
-        "forwardCompat": false
-      },
-      "InterfaceDeclaration_LRUSegment": {
-        "forwardCompat": false
-      },
-      "ClassDeclaration_MergeBlock": {
-        "forwardCompat": false
-      },
-      "TypeAliasDeclaration_IMergeNode": {
-        "forwardCompat": false
-      },
-      "ClassDeclaration_MergeNode": {
-        "forwardCompat": false
-      },
-      "InterfaceDeclaration_IMergeNodeCommon": {
-        "forwardCompat": false
-      },
-      "ClassDeclaration_TextSegment": {
-        "forwardCompat": false
-      },
-      "RemovedInterfaceDeclaration_AugmentedIntervalNode": {
-        "forwardCompat": false,
-        "backCompat": false
-      },
-      "RemovedInterfaceDeclaration_ClientSeq": {
-        "forwardCompat": false,
-        "backCompat": false
-      },
-      "RemovedVariableDeclaration_clientSeqComparer": {
-        "forwardCompat": false,
-        "backCompat": false
-      },
-      "RemovedInterfaceDeclaration_Comparer": {
-        "forwardCompat": false,
-        "backCompat": false
-      },
-      "RemovedClassDeclaration_Heap": {
-        "forwardCompat": false,
-        "backCompat": false
-      },
-      "RemovedInterfaceDeclaration_IInterval": {
-        "forwardCompat": false,
-        "backCompat": false
-      },
-      "RemovedVariableDeclaration_integerRangeToString": {
-        "forwardCompat": false,
-        "backCompat": false
-      },
-      "RemovedTypeAliasDeclaration_IntervalConflictResolver": {
-        "forwardCompat": false,
-        "backCompat": false
-      },
-      "RemovedTypeAliasDeclaration_IntervalNode": {
-        "forwardCompat": false,
-        "backCompat": false
-      },
-      "RemovedClassDeclaration_IntervalTree": {
-        "forwardCompat": false,
-        "backCompat": false
-      },
-      "RemovedClassDeclaration_List": {
-        "forwardCompat": false,
-        "backCompat": false
-      },
-      "RemovedFunctionDeclaration_ListMakeHead": {
-        "forwardCompat": false,
-        "backCompat": false
-      },
-      "RemovedFunctionDeclaration_ListRemoveEntry": {
-        "forwardCompat": false,
-        "backCompat": false
-      },
-      "RemovedInterfaceDeclaration_LRUSegment": {
-        "forwardCompat": false,
-        "backCompat": false
-      },
-      "RemovedClassDeclaration_MergeTree": {
-        "forwardCompat": false,
-        "backCompat": false
-      },
-      "RemovedClassDeclaration_MergeTreeTextHelper": {
-        "forwardCompat": false,
-        "backCompat": false
-      },
-      "RemovedInterfaceDeclaration_ProxString": {
-        "forwardCompat": false,
-        "backCompat": false
-      },
-      "RemovedClassDeclaration_TST": {
-        "forwardCompat": false,
-        "backCompat": false
-      },
-      "RemovedInterfaceDeclaration_TSTNode": {
-        "forwardCompat": false,
-        "backCompat": false
-      },
-      "RemovedInterfaceDeclaration_TSTResult": {
-        "forwardCompat": false,
-        "backCompat": false
-      },
-      "RemovedClassDeclaration_SnapshotLegacy": {
-        "forwardCompat": false,
-        "backCompat": false
-      },
-      "TypeAliasDeclaration_RangeStackMap": {
-        "backCompat": false
-      },
-      "InterfaceDeclaration_ReferencePosition": {
-        "backCompat": false
-      },
-      "InterfaceDeclaration_SegmentGroup": {
-        "forwardCompat": false
-      },
-      "ClassDeclaration_TrackingGroup": {
-        "forwardCompat": false
-      }
+      "ClassDeclaration_Client": {"forwardCompat": false},
+      "InterfaceDeclaration_SegmentGroup": {"forwardCompat": false}
     }
->>>>>>> 7cf7f68e
   }
 }