{
  "name": "@fluidframework/merge-tree",
  "version": "2.0.0-internal.3.0.0",
  "description": "Merge tree",
  "homepage": "https://fluidframework.com",
  "repository": {
    "type": "git",
    "url": "https://github.com/microsoft/FluidFramework.git",
    "directory": "packages/dds/merge-tree"
  },
  "license": "MIT",
  "author": "Microsoft and contributors",
  "sideEffects": false,
  "main": "dist/index.js",
  "module": "lib/index.js",
  "types": "dist/index.d.ts",
  "scripts": {
    "build": "concurrently npm:build:compile npm:lint && npm run build:docs",
    "build:commonjs": "npm run tsc && npm run typetests:gen && npm run build:test",
    "build:compile": "concurrently npm:build:commonjs npm:build:esnext",
    "build:docs": "api-extractor run --local --typescript-compiler-folder ../../../node_modules/typescript && copyfiles -u 1 ./_api-extractor-temp/doc-models/* ../../../_api-extractor-temp/",
    "build:esnext": "tsc --project ./tsconfig.esnext.json",
    "build:full": "npm run build",
    "build:full:compile": "npm run build:compile",
    "build:test": "tsc --project ./src/test/tsconfig.json",
    "ci:build:docs": "api-extractor run --typescript-compiler-folder ../../../node_modules/typescript && copyfiles -u 1 ./_api-extractor-temp/* ../../../_api-extractor-temp/",
    "clean": "rimraf dist lib *.tsbuildinfo *.build.log",
    "eslint": "eslint --format stylish src",
    "eslint:fix": "eslint --format stylish src --fix --fix-type problem,suggestion,layout",
    "format": "npm run prettier:fix",
    "lint": "npm run eslint",
    "lint:fix": "npm run eslint:fix",
    "postpack": "cd dist && tar -cvf ../merge-tree.test-files.tar ./test",
    "prettier": "prettier --check . --ignore-path ../../../.prettierignore",
    "prettier:fix": "prettier --write . --ignore-path ../../../.prettierignore",
    "test": "npm run test:mocha",
    "test:coverage": "nyc npm test -- --reporter xunit --reporter-option output=nyc/junit-report.xml",
    "test:mocha": "mocha --ignore 'dist/test/types/*' --recursive dist/test --exit -r node_modules/@fluidframework/mocha-test-setup -r source-map-support/register --unhandled-rejections=strict",
    "test:mocha:verbose": "cross-env FLUID_TEST_VERBOSE=1 npm run test:mocha",
    "test:stress": "cross-env FUZZ_STRESS_RUN=1 FUZZ_TEST_COUNT=1 npm run test:mocha",
    "tsc": "tsc",
    "typetests:gen": "flub generate typetests --generate --dir .",
    "typetests:prepare": "flub generate typetests --prepare --dir . --pin"
  },
  "nyc": {
    "all": true,
    "cache-dir": "nyc/.cache",
    "exclude": [
      "src/test/**/*.ts",
      "dist/test/**/*.js"
    ],
    "exclude-after-remap": false,
    "include": [
      "src/**/*.ts",
      "dist/**/*.js"
    ],
    "report-dir": "nyc/report",
    "reporter": [
      "cobertura",
      "html",
      "text"
    ],
    "temp-directory": "nyc/.nyc_output"
  },
  "dependencies": {
    "@fluidframework/common-definitions": "^0.20.1",
    "@fluidframework/common-utils": "^1.0.0",
    "@fluidframework/container-definitions": ">=2.0.0-internal.3.0.0 <2.0.0-internal.4.0.0",
    "@fluidframework/container-utils": ">=2.0.0-internal.3.0.0 <2.0.0-internal.4.0.0",
    "@fluidframework/core-interfaces": ">=2.0.0-internal.3.0.0 <2.0.0-internal.4.0.0",
    "@fluidframework/datastore-definitions": ">=2.0.0-internal.3.0.0 <2.0.0-internal.4.0.0",
    "@fluidframework/protocol-definitions": "^1.1.0",
    "@fluidframework/runtime-definitions": ">=2.0.0-internal.3.0.0 <2.0.0-internal.4.0.0",
    "@fluidframework/runtime-utils": ">=2.0.0-internal.3.0.0 <2.0.0-internal.4.0.0",
    "@fluidframework/shared-object-base": ">=2.0.0-internal.3.0.0 <2.0.0-internal.4.0.0",
    "@fluidframework/telemetry-utils": ">=2.0.0-internal.3.0.0 <2.0.0-internal.4.0.0"
  },
  "devDependencies": {
    "@fluid-internal/stochastic-test-utils": ">=2.0.0-internal.3.0.0 <2.0.0-internal.4.0.0",
    "@fluid-tools/build-cli": "^0.6.0-109663",
    "@fluidframework/build-common": "^1.1.0",
    "@fluidframework/build-tools": "^0.6.0-109663",
    "@fluidframework/eslint-config-fluid": "^1.2.0",
<<<<<<< HEAD
    "@fluidframework/merge-tree-previous": "npm:@fluidframework/merge-tree@2.0.0-internal.2.0.0",
    "@fluidframework/mocha-test-setup": ">=2.0.0-internal.3.0.0 <2.0.0-internal.4.0.0",
    "@fluidframework/test-runtime-utils": ">=2.0.0-internal.3.0.0 <2.0.0-internal.4.0.0",
=======
    "@fluidframework/merge-tree-previous": "npm:@fluidframework/merge-tree@2.0.0-internal.2.1.0",
    "@fluidframework/mocha-test-setup": ">=2.0.0-internal.2.2.0 <2.0.0-internal.3.0.0",
    "@fluidframework/test-runtime-utils": ">=2.0.0-internal.2.2.0 <2.0.0-internal.3.0.0",
>>>>>>> e4455a4b
    "@microsoft/api-extractor": "^7.22.2",
    "@rushstack/eslint-config": "^2.5.1",
    "@types/diff": "^3.5.1",
    "@types/mocha": "^9.1.1",
    "@types/node": "^14.18.0",
    "@types/random-js": "^1.0.31",
    "concurrently": "^6.2.0",
    "copyfiles": "^2.4.1",
    "cross-env": "^7.0.2",
    "diff": "^3.5.0",
    "eslint": "~8.6.0",
    "mocha": "^10.0.0",
    "nyc": "^15.0.0",
    "prettier": "~2.6.2",
    "random-js": "^1.0.8",
    "rimraf": "^2.6.2",
    "source-map-support": "^0.5.16",
    "typescript": "~4.5.5"
  },
  "typeValidation": {
    "version": "2.0.0-internal.2.2.0",
<<<<<<< HEAD
    "baselineRange": "2.0.0-internal.2.0.0",
    "broken": {
      "ClassDeclaration_Client": {"forwardCompat": false},
      "InterfaceDeclaration_SegmentGroup": {"forwardCompat": false}
    }
=======
    "baselineRange": ">=2.0.0-internal.2.1.0 <2.0.0-internal.2.2.0",
    "baselineVersion": "2.0.0-internal.2.1.0",
    "broken": {}
>>>>>>> e4455a4b
  }
}<|MERGE_RESOLUTION|>--- conflicted
+++ resolved
@@ -81,15 +81,9 @@
     "@fluidframework/build-common": "^1.1.0",
     "@fluidframework/build-tools": "^0.6.0-109663",
     "@fluidframework/eslint-config-fluid": "^1.2.0",
-<<<<<<< HEAD
     "@fluidframework/merge-tree-previous": "npm:@fluidframework/merge-tree@2.0.0-internal.2.0.0",
     "@fluidframework/mocha-test-setup": ">=2.0.0-internal.3.0.0 <2.0.0-internal.4.0.0",
     "@fluidframework/test-runtime-utils": ">=2.0.0-internal.3.0.0 <2.0.0-internal.4.0.0",
-=======
-    "@fluidframework/merge-tree-previous": "npm:@fluidframework/merge-tree@2.0.0-internal.2.1.0",
-    "@fluidframework/mocha-test-setup": ">=2.0.0-internal.2.2.0 <2.0.0-internal.3.0.0",
-    "@fluidframework/test-runtime-utils": ">=2.0.0-internal.2.2.0 <2.0.0-internal.3.0.0",
->>>>>>> e4455a4b
     "@microsoft/api-extractor": "^7.22.2",
     "@rushstack/eslint-config": "^2.5.1",
     "@types/diff": "^3.5.1",
@@ -111,16 +105,10 @@
   },
   "typeValidation": {
     "version": "2.0.0-internal.2.2.0",
-<<<<<<< HEAD
     "baselineRange": "2.0.0-internal.2.0.0",
     "broken": {
       "ClassDeclaration_Client": {"forwardCompat": false},
       "InterfaceDeclaration_SegmentGroup": {"forwardCompat": false}
     }
-=======
-    "baselineRange": ">=2.0.0-internal.2.1.0 <2.0.0-internal.2.2.0",
-    "baselineVersion": "2.0.0-internal.2.1.0",
-    "broken": {}
->>>>>>> e4455a4b
   }
 }