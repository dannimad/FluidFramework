/*!
 * Copyright (c) Microsoft Corporation and contributors. All rights reserved.
 * Licensed under the MIT License.
 */

/* eslint-disable @typescript-eslint/no-non-null-assertion */

import { IFluidHandle } from "@fluidframework/core-interfaces";
import { IFluidSerializer } from "@fluidframework/shared-object-base";
import { ISequencedDocumentMessage, MessageType } from "@fluidframework/protocol-definitions";
import { IFluidDataStoreRuntime, IChannelStorageService } from "@fluidframework/datastore-definitions";
import { ISummaryTreeWithStats } from "@fluidframework/runtime-definitions";
import { ITelemetryLogger } from "@fluidframework/common-definitions";
import { assert, Trace, unreachableCase } from "@fluidframework/common-utils";
import { LoggingError } from "@fluidframework/telemetry-utils";
import { IIntegerRange } from "./base";
import { RedBlackTree } from "./collections";
import { UnassignedSequenceNumber, UniversalSequenceNumber } from "./constants";
import { LocalReferencePosition } from "./localReference";
import {
    CollaborationWindow,
    compareStrings,
    IConsensusInfo,
    ISegment,
    ISegmentAction,
    Marker,
    SegmentGroup,
} from "./mergeTreeNodes";
import { MergeTreeDeltaCallback } from "./mergeTreeDeltaCallback";
import {
    createAnnotateMarkerOp,
    createAnnotateRangeOp,
    createGroupOp,
    createInsertSegmentOp,
    createRemoveRangeOp,
} from "./opBuilder";
import {
    ICombiningOp,
    IJSONSegment,
    IMergeTreeAnnotateMsg,
    IMergeTreeDeltaOp,
    IMergeTreeGroupMsg,
    IMergeTreeInsertMsg,
    IMergeTreeRemoveMsg,
    IMergeTreeOp,
    IRelativePosition,
    MergeTreeDeltaType,
    ReferenceType,
} from "./ops";
import { PropertySet } from "./properties";
import { PropertiesRollback } from "./segmentPropertiesManager";
import { SnapshotLegacy } from "./snapshotlegacy";
import { SnapshotLoader } from "./snapshotLoader";
import { IMergeTreeTextHelper } from "./textSegment";
import { SnapshotV1 } from "./snapshotV1";
import { ReferencePosition, RangeStackMap, DetachedReferencePosition } from "./referencePositions";
import { MergeTree } from "./mergeTree";
import { MergeTreeTextHelper } from "./MergeTreeTextHelper";
import {
    IMergeTreeClientSequenceArgs,
    IMergeTreeDeltaOpArgs,
    MergeTreeMaintenanceCallback,
} from "./index";

function elapsedMicroseconds(trace: Trace) {
    return trace.trace().duration * 1000;
}

export class Client {
    public measureOps = false;
    public accumTime = 0;
    public localTime = 0;
    public localOps = 0;
    public accumWindowTime = 0;
    public accumWindow = 0;
    public accumOps = 0;
    public maxWindowTime = 0;
    public longClientId: string | undefined;

    get mergeTreeDeltaCallback(): MergeTreeDeltaCallback | undefined { return this._mergeTree.mergeTreeDeltaCallback; }
    set mergeTreeDeltaCallback(callback: MergeTreeDeltaCallback | undefined) {
        this._mergeTree.mergeTreeDeltaCallback = callback;
    }

    get mergeTreeMaintenanceCallback(): MergeTreeMaintenanceCallback | undefined {
        return this._mergeTree.mergeTreeMaintenanceCallback;
    }

    set mergeTreeMaintenanceCallback(callback: MergeTreeMaintenanceCallback | undefined) {
        this._mergeTree.mergeTreeMaintenanceCallback = callback;
    }

    private readonly _mergeTree: MergeTree;

    private readonly clientNameToIds = new RedBlackTree<string, number>(compareStrings);
    private readonly shortClientIdMap: string[] = [];
    private readonly pendingConsensus = new Map<string, IConsensusInfo>();

    constructor(
        // Passing this callback would be unnecessary if Client were merged with SharedSegmentSequence
        public readonly specToSegment: (spec: IJSONSegment) => ISegment,
        public readonly logger: ITelemetryLogger,
        options?: PropertySet,
    ) {
        this._mergeTree = new MergeTree(options);
    }

    /**
     * The merge tree maintains a queue of segment groups for each local operation.
     * These segment groups track segments modified by an operation.
     * This method peeks the tail of that queue, and returns the segments groups there.
     * It is used to get the segment group(s) for the previous operations.
     * @param count - The number segment groups to get peek from the tail of the queue. Default 1.
     */
    public peekPendingSegmentGroups(count: number = 1) {
        if (count === 1) {
            return this._mergeTree.pendingSegments?.last();
        }
        let taken = 0;
        return this._mergeTree.pendingSegments?.some(() => {
            if (taken < count) {
                taken++;
                return true;
            }
            return false;
        }, true);
    }

    /**
     * Annotate a marker and call the callback on consensus.
     * @param marker - The marker to annotate
     * @param props - The properties to annotate the marker with
     * @param consensusCallback - The callback called when consensus is reached
     * @returns The annotate op if valid, otherwise undefined
     */
    public annotateMarkerNotifyConsensus(
        marker: Marker,
        props: PropertySet,
        consensusCallback: (m: Marker) => void): IMergeTreeAnnotateMsg | undefined {
        const combiningOp: ICombiningOp = {
            name: "consensus",
        };

        const annotateOp =
            this.annotateMarker(marker, props, combiningOp);

        if (annotateOp) {
            const consensusInfo: IConsensusInfo = {
                callback: consensusCallback,
                marker,
            };
            this.pendingConsensus.set(marker.getId()!, consensusInfo);
            return annotateOp;
        } else {
            return undefined;
        }
    }
    /**
     * Annotates the markers with the provided properties
     * @param marker - The marker to annotate
     * @param props - The properties to annotate the marker with
     * @param combiningOp - Optional. Specifies how to combine values for the property, such as "incr" for increment.
     * @returns The annotate op if valid, otherwise undefined
     */
    public annotateMarker(
        marker: Marker,
        props: PropertySet,
        combiningOp?: ICombiningOp): IMergeTreeAnnotateMsg | undefined {
        const annotateOp =
            createAnnotateMarkerOp(marker, props, combiningOp)!;

        if (this.applyAnnotateRangeOp({ op: annotateOp })) {
            return annotateOp;
        } else {
            return undefined;
        }
    }
    /**
     * Annotates the range with the provided properties
     * @param start - The inclusive start position of the range to annotate
     * @param end - The exclusive end position of the range to annotate
     * @param props - The properties to annotate the range with
     * @param combiningOp - Specifies how to combine values for the property, such as "incr" for increment.
     * @returns The annotate op if valid, otherwise undefined
     */
    public annotateRangeLocal(
        start: number,
        end: number,
        props: PropertySet,
        combiningOp: ICombiningOp | undefined): IMergeTreeAnnotateMsg | undefined {
        const annotateOp = createAnnotateRangeOp(
            start,
            end,
            props,
            combiningOp);

        if (this.applyAnnotateRangeOp({ op: annotateOp })) {
            return annotateOp;
        }
        return undefined;
    }

    /**
     * Removes the range
     *
     * @param start - The inclusive start of the range to remove
     * @param end - The exclusive end of the range to remove
     */
    public removeRangeLocal(start: number, end: number): IMergeTreeRemoveMsg {
        const removeOp = createRemoveRangeOp(start, end);
        this.applyRemoveRangeOp({ op: removeOp });
        return removeOp;
    }

    /**
     * @param pos - The position to insert the segment at
     * @param segment - The segment to insert
     */
    public insertSegmentLocal(pos: number, segment: ISegment): IMergeTreeInsertMsg | undefined {
        if (segment.cachedLength <= 0) {
            return undefined;
        }
        const insertOp = createInsertSegmentOp(pos, segment);
        if (this.applyInsertOp({ op: insertOp })) {
            return insertOp;
        }
        return undefined;
    }

    /**
     * @param refPos - The reference position to insert the segment at
     * @param segment - The segment to insert
     */
    public insertAtReferencePositionLocal(
        refPos: ReferencePosition,
        segment: ISegment,
    ): IMergeTreeInsertMsg | undefined {
        const pos = this._mergeTree.referencePositionToLocalPosition(
            refPos,
            this.getCurrentSeq(),
            this.getClientId());

        if (pos === DetachedReferencePosition) {
            return undefined;
        }
        const op = createInsertSegmentOp(
            pos,
            segment);

        const opArgs = { op };
        let traceStart: Trace | undefined;
        if (this.measureOps) {
            traceStart = Trace.start();
        }

        this._mergeTree.insertAtReferencePosition(
            refPos,
            segment,
            opArgs);

        this.completeAndLogOp(
            opArgs,
            this.getClientSequenceArgs(opArgs),
            { start: op.pos1 },
            traceStart);

        return op;
    }

    public walkSegments<TClientData>(
        handler: ISegmentAction<TClientData>,
        start: number | undefined,
        end: number | undefined,
        accum: TClientData,
        splitRange?: boolean
    ): void;
    public walkSegments<undefined>(
        handler: ISegmentAction<undefined>,
        start?: number,
        end?: number,
        accum?: undefined,
        splitRange?: boolean
    ): void;
    public walkSegments<TClientData>(
        handler: ISegmentAction<TClientData>,
        start: number | undefined,
        end: number | undefined,
        accum: TClientData,
        splitRange: boolean = false,
    ): void {
        this._mergeTree.mapRange(
            {
                leaf: handler,
            },
            this.getCurrentSeq(), this.getClientId(),
            accum, start, end, splitRange);
    }

    protected walkAllSegments<TClientData>(
        action: (segment: ISegment, accum?: TClientData) => boolean,
        accum?: TClientData,
    ): boolean {
        return this._mergeTree.walkAllSegments(this._mergeTree.root, action, accum);
    }

    /**
     * Serializes the data required for garbage collection. The IFluidHandles stored in all segments that haven't
     * been removed represent routes to other objects. We serialize the data in these segments using the passed in
     * serializer which keeps track of all serialized handles.
     */
    public serializeGCData(handle: IFluidHandle, handleCollectingSerializer: IFluidSerializer): void {
        this._mergeTree.walkAllSegments(
            this._mergeTree.root,
            (seg) => {
                // Only serialize segments that have not been removed.
                if (seg.removedSeq === undefined) {
                    handleCollectingSerializer.stringify(
                        seg.clone().toJSONObject(),
                        handle);
                }
                return true;
            },
        );
    }

    public getCollabWindow(): CollaborationWindow {
        return this._mergeTree.getCollabWindow();
    }

    /**
     * Returns the current position of a segment, and -1 if the segment
     * does not exist in this merge tree
     * @param segment - The segment to get the position of
     */
    public getPosition(segment: ISegment): number {
        if (segment?.parent === undefined) {
            return -1;
        }
        return this._mergeTree.getPosition(segment, this.getCurrentSeq(), this.getClientId());
    }

    public createLocalReferencePosition(
        segment: ISegment, offset: number | undefined, refType: ReferenceType, properties: PropertySet | undefined,
    ): LocalReferencePosition {
        return this._mergeTree.createLocalReferencePosition(segment, offset ?? 0, refType, properties);
    }

    public removeLocalReferencePosition(lref: LocalReferencePosition) {
        return this._mergeTree.removeLocalReferencePosition(lref);
    }

    public localReferencePositionToPosition(lref: ReferencePosition): number {
        return this._mergeTree.referencePositionToLocalPosition(lref);
    }

    /**
     * Given a position specified relative to a marker id, lookup the marker
     * and convert the position to a character position.
     * @param relativePos - Id of marker (may be indirect) and whether position is before or after marker.
     */
    public posFromRelativePos(relativePos: IRelativePosition) {
        return this._mergeTree.posFromRelativePos(relativePos);
    }

    public getMarkerFromId(id: string): ISegment | undefined {
        return this._mergeTree.getMarkerFromId(id);
    }

    /**
     * Revert an op
     */
    public rollback?(op: any, localOpMetadata: unknown) {
        if (op.type === MergeTreeDeltaType.INSERT || op.type === MergeTreeDeltaType.ANNOTATE) {
            const pendingSegmentGroup = this.mergeTree.pendingSegments?.pop?.();
            if (pendingSegmentGroup === undefined || pendingSegmentGroup !== localOpMetadata
                || (op.type === MergeTreeDeltaType.ANNOTATE && !pendingSegmentGroup.previousProps)) {
                throw new Error("Rollback op doesn't match last edit");
            }
            let i = 0;
            for (const segment of pendingSegmentGroup.segments) {
                const segmentSegmentGroup = segment.segmentGroups.pop ? segment.segmentGroups.pop() : undefined;
                assert(segmentSegmentGroup === pendingSegmentGroup, "Unexpected segmentGroup in segment");

                const start = this.findRollbackPosition(segment);
                const segWindow = this.getCollabWindow();
                if (op.type === MergeTreeDeltaType.INSERT) {
                    const removeOp = createRemoveRangeOp(start, start + segment.cachedLength);
                    this.mergeTree.markRangeRemoved(
                        start,
                        start + segment.cachedLength,
                        UniversalSequenceNumber,
                        segWindow.clientId,
                        UniversalSequenceNumber,
                        false,
                        { op: removeOp });
                } else {
                    const props = pendingSegmentGroup.previousProps![i];
                    const rollbackType = (op.combiningOp && op.combiningOp.name === "rewrite") ?
                        PropertiesRollback.Rewrite : PropertiesRollback.Rollback;
                    const annotateOp = createAnnotateRangeOp(start, start + segment.cachedLength, props, undefined);
                    this.mergeTree.annotateRange(
                        start,
                        start + segment.cachedLength,
                        props,
                        undefined,
                        UniversalSequenceNumber,
                        segWindow.clientId,
                        UniversalSequenceNumber,
                        { op: annotateOp },
                        rollbackType);
                    i++;
                }
            }
        } else {
            throw new Error("Unsupported op type for rollback");
        }
<<<<<<< HEAD
=======

        const lastList = this._mergeTree.pendingSegments?.prev;
        if (!lastList) {
            throw new Error("No pending segments");
        }
        ListRemoveEntry(lastList);
        const pendingSegmentGroup = lastList.data;
        if (pendingSegmentGroup === undefined || pendingSegmentGroup !== localOpMetadata) {
            throw new Error("Rollback op doesn't match last edit");
        }
        for (const segment of pendingSegmentGroup.segments) {
            const segmentSegmentGroup = segment.segmentGroups.dequeue();
            assert(segmentSegmentGroup === pendingSegmentGroup, "Unexpected segmentGroup in segment");

            const start = this.findRollbackPosition(segment);
            const segWindow = this.getCollabWindow();
            const removeOp = createRemoveRangeOp(start, start + segment.cachedLength);
            this._mergeTree.markRangeRemoved(
                start,
                start + segment.cachedLength,
                UniversalSequenceNumber,
                segWindow.clientId,
                UniversalSequenceNumber,
                false,
                { op: removeOp });
        }
>>>>>>> d22be14e
    }

    /**
     *  Walk the segments up to the current segment and calculate its position
     */
    private findRollbackPosition(segment: ISegment) {
        let segmentPosition = 0;
        this._mergeTree.walkAllSegments(this._mergeTree.root, (seg) => {
            // If we've found the desired segment, terminate the walk and return 'segmentPosition'.
            if (seg === segment) {
                return false;
            }

            // If not removed, increase position
            if (seg.removedSeq === undefined) {
                segmentPosition += seg.cachedLength;
            }

            return true;
        });

        return segmentPosition;
    }

    /**
     * Performs the remove based on the provided op
     * @param opArgs - The ops args for the op
     * @returns True if the remove was applied. False if it could not be.
     */
    private applyRemoveRangeOp(opArgs: IMergeTreeDeltaOpArgs): boolean {
        assert(opArgs.op.type === MergeTreeDeltaType.REMOVE, 0x02d /* "Unexpected op type on range remove!" */);
        const op = opArgs.op;
        const clientArgs = this.getClientSequenceArgs(opArgs);
        const range = this.getValidOpRange(op, clientArgs);

        let traceStart: Trace | undefined;
        if (this.measureOps) {
            traceStart = Trace.start();
        }

        this._mergeTree.markRangeRemoved(
            range.start,
            range.end,
            clientArgs.referenceSequenceNumber,
            clientArgs.clientId,
            clientArgs.sequenceNumber,
            false,
            opArgs);

        this.completeAndLogOp(opArgs, clientArgs, range, traceStart);

        return true;
    }

    /**
     * Performs the annotate based on the provided op
     * @param opArgs - The ops args for the op
     * @returns True if the annotate was applied. False if it could not be.
     */
    private applyAnnotateRangeOp(opArgs: IMergeTreeDeltaOpArgs): boolean {
        assert(opArgs.op.type === MergeTreeDeltaType.ANNOTATE, 0x02e /* "Unexpected op type on range annotate!" */);
        const op = opArgs.op;
        const clientArgs = this.getClientSequenceArgs(opArgs);
        const range = this.getValidOpRange(op, clientArgs);

        if (!range) {
            return false;
        }

        let traceStart: Trace | undefined;
        if (this.measureOps) {
            traceStart = Trace.start();
        }

        this._mergeTree.annotateRange(
            range.start,
            range.end,
            op.props,
            op.combiningOp,
            clientArgs.referenceSequenceNumber,
            clientArgs.clientId,
            clientArgs.sequenceNumber,
            opArgs);

        this.completeAndLogOp(opArgs, clientArgs, range, traceStart);

        return true;
    }

    /**
     * Performs the insert based on the provided op
     * @param opArgs - The ops args for the op
     * @returns True if the insert was applied. False if it could not be.
     */
    private applyInsertOp(opArgs: IMergeTreeDeltaOpArgs): boolean {
        assert(opArgs.op.type === MergeTreeDeltaType.INSERT, 0x02f /* "Unexpected op type on range insert!" */);
        const op = opArgs.op;
        const clientArgs = this.getClientSequenceArgs(opArgs);
        const range = this.getValidOpRange(op, clientArgs);

        if (!range) {
            return false;
        }

        let segments: ISegment[] | undefined;
        if (op.seg) {
            segments = [this.specToSegment(op.seg)];
        }

        if (!segments || segments.length === 0) {
            return false;
        }

        let traceStart: Trace | undefined;
        if (this.measureOps) {
            traceStart = Trace.start();
        }

        this._mergeTree.insertSegments(
            range.start,
            segments,
            clientArgs.referenceSequenceNumber,
            clientArgs.clientId,
            clientArgs.sequenceNumber,
            opArgs);

        this.completeAndLogOp(opArgs, clientArgs, range, traceStart);

        return true;
    }

    /**
     *
     * @param opArgs - The op args of the op to complete
     * @param clientArgs - The client args for the op
     * @param range - The range the op applied to
     * @param clockStart - Optional. The clock start if timing data should be updated.
     */
    private completeAndLogOp(
        opArgs: IMergeTreeDeltaOpArgs,
        clientArgs: IMergeTreeClientSequenceArgs,
        range: Partial<IIntegerRange>,
        traceStart?: Trace) {
        if (!opArgs.sequencedMessage) {
            if (traceStart) {
                this.localTime += elapsedMicroseconds(traceStart);
                this.localOps++;
            }
        } else {
            assert(this._mergeTree.getCollabWindow().currentSeq < clientArgs.sequenceNumber,
                0x030 /* "Incoming remote op sequence# <= local collabWindow's currentSequence#" */);
            assert(this._mergeTree.getCollabWindow().minSeq <= opArgs.sequencedMessage.minimumSequenceNumber,
                0x031 /* "Incoming remote op minSequence# < local collabWindow's minSequence#" */);
            if (traceStart) {
                this.accumTime += elapsedMicroseconds(traceStart);
                this.accumOps++;
                this.accumWindow += (this.getCurrentSeq() - this.getCollabWindow().minSeq);
            }
        }
    }

    /**
     * Returns a valid range for the op, or undefined
     * @param op - The op to generate the range for
     * @param clientArgs - The client args for the op
     */
    private getValidOpRange(
        op: IMergeTreeAnnotateMsg | IMergeTreeInsertMsg | IMergeTreeRemoveMsg,
        clientArgs: IMergeTreeClientSequenceArgs): IIntegerRange {
        let start: number | undefined = op.pos1;
        if (start === undefined && op.relativePos1) {
            start = this._mergeTree.posFromRelativePos(
                op.relativePos1,
                clientArgs.referenceSequenceNumber,
                clientArgs.clientId);
        }

        let end: number | undefined = op.pos2;
        if (end === undefined && op.relativePos2) {
            end = this._mergeTree.posFromRelativePos(
                op.relativePos2,
                clientArgs.referenceSequenceNumber,
                clientArgs.clientId);
        }

        // Validate if local op
        if (clientArgs.clientId === this.getClientId()) {
            const length = this.getLength();

            const invalidPositions: string[] = [];

            // Validate start position
            //
            if (start === undefined
                || start < 0
                || start > length
                || start === length && op.type !== MergeTreeDeltaType.INSERT) {
                invalidPositions.push("start");
            }
            // Validate end if not insert, or insert has end
            //
            if (op.type !== MergeTreeDeltaType.INSERT || end !== undefined) {
                if (end === undefined || end <= start!) {
                    invalidPositions.push("end");
                }
            }

            if (invalidPositions.length > 0) {
                throw new LoggingError(
                    "RangeOutOfBounds",
                    {
                        usageError: true,
                        end,
                        invalidPositions: invalidPositions.toString(),
                        length,
                        opPos1: op.pos1,
                        opPos1Relative: op.relativePos1 !== undefined,
                        opPos2: op.pos2,
                        opPos2Relative: op.relativePos2 !== undefined,
                        opType: op.type,
                        start,
                    },
                );
            }
        }

        // start and end are guaranteed to be non-null here, otherwise we throw above.
        // eslint-disable-next-line @typescript-eslint/consistent-type-assertions
        return { start, end } as IIntegerRange;
    }

    /**
     * Gets the client args from the op if remote, otherwise uses the local clients info
     * @param sequencedMessage - The sequencedMessage to get the client sequence args for
     */
     private getClientSequenceArgsForMessage(sequencedMessage: ISequencedDocumentMessage | undefined):
        IMergeTreeClientSequenceArgs {
        // If there this no sequenced message, then the op is local
        // and unacked, so use this clients sequenced args
        //
        if (!sequencedMessage) {
            const segWindow = this.getCollabWindow();
            return {
                clientId: segWindow.clientId,
                referenceSequenceNumber: segWindow.currentSeq,
                sequenceNumber: this.getLocalSequenceNumber(),
            };
        } else {
            return {
                clientId: this.getOrAddShortClientId(sequencedMessage.clientId),
                referenceSequenceNumber: sequencedMessage.referenceSequenceNumber,
                sequenceNumber: sequencedMessage.sequenceNumber,
            };
        }
    }

    /**
     * Gets the client args from the op if remote, otherwise uses the local clients info
     * @param opArgs - The op arg to get the client sequence args for
     */
    private getClientSequenceArgs(opArgs: IMergeTreeDeltaOpArgs): IMergeTreeClientSequenceArgs {
        return this.getClientSequenceArgsForMessage(opArgs.sequencedMessage);
    }

    private ackPendingSegment(opArgs: IMergeTreeDeltaOpArgs) {
        const ackOp = (deltaOpArgs: IMergeTreeDeltaOpArgs) => {
            let trace: Trace | undefined;
            if (this.measureOps) {
                trace = Trace.start();
            }

            this._mergeTree.ackPendingSegment(deltaOpArgs);
            if (deltaOpArgs.op.type === MergeTreeDeltaType.ANNOTATE) {
                if (deltaOpArgs.op.combiningOp && (deltaOpArgs.op.combiningOp.name === "consensus")) {
                    this.updateConsensusProperty(deltaOpArgs.op, deltaOpArgs.sequencedMessage!);
                }
            }

            if (trace) {
                this.accumTime += elapsedMicroseconds(trace);
                this.accumOps++;
                this.accumWindow += (this.getCurrentSeq() - this.getCollabWindow().minSeq);
            }
        };

        if (opArgs.op.type === MergeTreeDeltaType.GROUP) {
            for (const memberOp of opArgs.op.ops) {
                ackOp({
                    groupOp: opArgs.op,
                    op: memberOp,
                    sequencedMessage: opArgs.sequencedMessage,
                });
            }
        } else {
            ackOp(opArgs);
        }
    }

    // as functions are modified move them above the eslint-disabled waterline and lint them

    cloneFromSegments() {
        const clone = new Client(this.specToSegment, this.logger, this._mergeTree.options);
        const segments: ISegment[] = [];
        const newRoot = this._mergeTree.blockClone(this._mergeTree.root, segments);
        clone._mergeTree.root = newRoot;
        return clone;
    }
    getOrAddShortClientId(longClientId: string) {
        if (!this.clientNameToIds.get(longClientId)) {
            this.addLongClientId(longClientId);
        }
        return this.getShortClientId(longClientId);
    }
    getShortClientId(longClientId: string) {
        return this.clientNameToIds.get(longClientId)!.data;
    }
    getLongClientId(shortClientId: number) {
        if (shortClientId >= 0) {
            return this.shortClientIdMap[shortClientId];
        } else {
            return "original";
        }
    }
    addLongClientId(longClientId: string) {
        this.clientNameToIds.put(longClientId, this.shortClientIdMap.length);
        this.shortClientIdMap.push(longClientId);
    }

    /**
     * During reconnect, we must find the positions to pending segments
     * relative to other pending segments. This methods computes that
     * position relative to a localSeq. Pending segments above the localSeq
     * will be ignored.
     *
     * @param segment - The segment to find the position for
     * @param localSeq - The localSeq to find the position of the segment at
     */
    protected findReconnectionPosition(segment: ISegment, localSeq: number) {
        assert(localSeq <= this._mergeTree.collabWindow.localSeq, 0x032 /* "localSeq greater than collab window" */);
        let segmentPosition = 0;

        const isInsertedInView = (seg: ISegment) => seg.localSeq === undefined || seg.localSeq <= localSeq;

        const isRemovedFromView = (seg: ISegment) => seg.removedSeq !== undefined &&
            (seg.removedSeq !== UnassignedSequenceNumber || seg.localRemovedSeq! <= localSeq);
        /*
            Walk the segments up to the current segment, and calculate its
            position taking into account local segments that were modified,
            after the current segment.

            TODO: Consider embedding this information into the tree for
            more efficient look up of pending segment positions.
        */
        this._mergeTree.walkAllSegments(this._mergeTree.root, (seg) => {
            // If we've found the desired segment, terminate the walk and return 'segmentPosition'.
            if (seg === segment) {
                return false;
            }

            // Otherwise, advance segmentPosition if the segment has been inserted and not removed
            // with respect to the given 'localSeq'.
            //
            // Note that all ACKed / remote ops are applied and we only need concern ourself with
            // determining if locally pending ops fall before/after the given 'localSeq'.
            if (isInsertedInView(seg) && !isRemovedFromView(seg)) {
                segmentPosition += seg.cachedLength;
            }

            return true;
        });

        return segmentPosition;
    }

    /**
     * Rebases a (local) position from the perspective `{ seq: seqNumberFrom, localSeq }` to the perspective
     * of the current sequence number. This is desirable when rebasing operations for reconnection.
     *
     * If the position refers to a segment/offset that was removed by some operation between `seqNumberFrom` and
     * the current sequence number, the returned position will align with the position of a reference given
     * `SlideOnRemove` semantics.
     */
    public rebasePosition(
        pos: number,
        seqNumberFrom: number,
        localSeq: number,
    ): number {
        assert(localSeq <= this._mergeTree.collabWindow.localSeq, 0x300 /* localSeq greater than collab window */);
        let segment: ISegment | undefined;
        let posAccumulated = 0;
        let offset = pos;
        const isInsertedInView = (seg: ISegment) =>
            (seg.seq !== undefined && seg.seq !== UnassignedSequenceNumber && seg.seq <= seqNumberFrom)
            || (seg.localSeq !== undefined && seg.localSeq <= localSeq);

        const isRemovedFromView = ({ removedSeq, localRemovedSeq }: ISegment) =>
            (removedSeq !== undefined && removedSeq !== UnassignedSequenceNumber && removedSeq <= seqNumberFrom)
            || (localRemovedSeq !== undefined && localRemovedSeq <= localSeq);

        this._mergeTree.walkAllSegments(this._mergeTree.root, (seg) => {
            assert(seg.seq !== undefined || seg.localSeq !== undefined,
                0x301 /* Either seq or localSeq should be defined */);
            segment = seg;

            if (isInsertedInView(seg) && !isRemovedFromView(seg)) {
                posAccumulated += seg.cachedLength;
                if (offset >= seg.cachedLength) {
                    offset -= seg.cachedLength;
                }
            }

            // Keep going while we've yet to reach the segment at the desired position
            return posAccumulated <= pos;
        });

        assert(segment !== undefined, 0x302 /* No segment found */);
        const seqNumberTo = this.getCollabWindow().currentSeq;
        if ((segment.removedSeq !== undefined &&
             segment.removedSeq !== UnassignedSequenceNumber &&
             segment.removedSeq <= seqNumberTo)
            || (segment.localRemovedSeq !== undefined && segment.localRemovedSeq <= localSeq)) {
            // Segment that the position was in has been removed: null out offset.
            offset = 0;
        }

        assert(0 <= offset && offset < segment.cachedLength, 0x303 /* Invalid offset */);
        return this.findReconnectionPosition(segment, localSeq) + offset;
    }

    private resetPendingDeltaToOps(
        resetOp: IMergeTreeDeltaOp,
        segmentGroup: SegmentGroup): IMergeTreeDeltaOp[] {
        assert(!!segmentGroup, 0x033 /* "Segment group undefined" */);
        const NACKedSegmentGroup = this._mergeTree.pendingSegments?.dequeue();
        assert(segmentGroup === NACKedSegmentGroup,
            0x034 /* "Segment group not at head of merge tree pending queue" */);

        const opList: IMergeTreeDeltaOp[] = [];
        // We need to sort the segments by ordinal, as the segments are not sorted in the segment group.
        // The reason they need them sorted, as they have the same local sequence number and which means
        // farther segments will  take into account nearer segments when calculating their position.
        // By sorting we ensure the nearer segment will be applied and sequenced before the farther segments
        // so their recalculated positions will be correct.
        for (const segment of segmentGroup.segments.sort((a, b) => a.ordinal < b.ordinal ? -1 : 1)) {
            const segmentSegGroup = segment.segmentGroups.dequeue();
            assert(segmentGroup === segmentSegGroup,
                0x035 /* "Segment group not at head of segment pending queue" */);
            const segmentPosition = this.findReconnectionPosition(segment, segmentGroup.localSeq);
            let newOp: IMergeTreeDeltaOp | undefined;
            switch (resetOp.type) {
                case MergeTreeDeltaType.ANNOTATE:
                    assert(segment.propertyManager?.hasPendingProperties() === true,
                        0x036 /* "Segment has no pending properties" */);
                    // if the segment has been removed, there's no need to send the annotate op
                    // unless the remove was local, in which case the annotate must have come
                    // before the remove
                    if (segment.removedSeq === undefined ||
                        (segment.localRemovedSeq !== undefined && segment.removedSeq === UnassignedSequenceNumber)) {
                        newOp = createAnnotateRangeOp(
                            segmentPosition,
                            segmentPosition + segment.cachedLength,
                            resetOp.props,
                            resetOp.combiningOp);
                    }
                    break;

                case MergeTreeDeltaType.INSERT:
                    assert(segment.seq === UnassignedSequenceNumber,
                        0x037 /* "Segment already has assigned sequence number" */);
                    let segInsertOp = segment;
                    if (typeof resetOp.seg === "object" && resetOp.seg.props !== undefined) {
                        segInsertOp = segment.clone();
                        segInsertOp.properties = resetOp.seg.props;
                    }
                    newOp = createInsertSegmentOp(
                        segmentPosition,
                        segInsertOp,
                    );
                    break;

                case MergeTreeDeltaType.REMOVE:
                    if (segment.localRemovedSeq !== undefined && segment.removedSeq === UnassignedSequenceNumber) {
                        newOp = createRemoveRangeOp(
                            segmentPosition,
                            segmentPosition + segment.cachedLength);
                    }
                    break;

                default:
                    throw new Error(`Invalid op type`);
            }

            if (newOp) {
                const newSegmentGroup: SegmentGroup = { segments: [], localSeq: segmentGroup.localSeq };
                segment.segmentGroups.enqueue(newSegmentGroup);
                this._mergeTree.pendingSegments!.enqueue(newSegmentGroup);
                opList.push(newOp);
            }
        }

        return opList;
    }

    private applyRemoteOp(opArgs: IMergeTreeDeltaOpArgs) {
        const op = opArgs.op;
        const msg = opArgs.sequencedMessage;
        this.getOrAddShortClientId(msg!.clientId);
        switch (op.type) {
            case MergeTreeDeltaType.INSERT:
                this.applyInsertOp(opArgs);
                break;
            case MergeTreeDeltaType.REMOVE:
                this.applyRemoveRangeOp(opArgs);
                break;
            case MergeTreeDeltaType.ANNOTATE:
                this.applyAnnotateRangeOp(opArgs);
                break;
            case MergeTreeDeltaType.GROUP: {
                for (const memberOp of op.ops) {
                    this.applyRemoteOp({
                        op: memberOp,
                        groupOp: op,
                        sequencedMessage: msg,
                    });
                }
                break;
            }
            default:
                break;
        }
    }

    public applyStashedOp(op: IMergeTreeDeltaOp): SegmentGroup;
    public applyStashedOp(op: IMergeTreeGroupMsg): SegmentGroup[];
    public applyStashedOp(op: IMergeTreeOp): SegmentGroup | SegmentGroup[];
    public applyStashedOp(op: IMergeTreeOp): SegmentGroup | SegmentGroup[] {
        let metadata: SegmentGroup | SegmentGroup[] | undefined;
        switch (op.type) {
            case MergeTreeDeltaType.INSERT:
                this.applyInsertOp({ op });
                metadata = this.peekPendingSegmentGroups();
                break;
            case MergeTreeDeltaType.REMOVE:
                this.applyRemoveRangeOp({ op });
                metadata = this.peekPendingSegmentGroups();
                break;
            case MergeTreeDeltaType.ANNOTATE:
                this.applyAnnotateRangeOp({ op });
                metadata = this.peekPendingSegmentGroups();
                break;
            case MergeTreeDeltaType.GROUP:
                return op.ops.map((o) => this.applyStashedOp(o));
            default:
                unreachableCase(op, "unrecognized op type");
        }
        assert(!!metadata, 0x2db /* "Applying op must generate a pending segment" */);
        return metadata;
    }

    public applyMsg(msg: ISequencedDocumentMessage, local: boolean = false) {
        // Ensure client ID is registered
        this.getOrAddShortClientId(msg.clientId);
        // Apply if an operation message
        if (msg.type === MessageType.Operation) {
            const opArgs: IMergeTreeDeltaOpArgs = {
                op: msg.contents as IMergeTreeOp,
                sequencedMessage: msg,
            };
            if (opArgs.sequencedMessage?.clientId === this.longClientId || local) {
                this.ackPendingSegment(opArgs);
            } else {
                this.applyRemoteOp(opArgs);
            }
        }

        this.updateSeqNumbers(msg.minimumSequenceNumber, msg.sequenceNumber);
    }

    public updateSeqNumbers(min: number, seq: number) {
        const collabWindow = this._mergeTree.getCollabWindow();
        // Equal is fine here due to SharedSegmentSequence<>.snapshotContent() potentially updating with same #
        assert(collabWindow.currentSeq <= seq,
            0x038 /* "Incoming op sequence# < local collabWindow's currentSequence#" */);
        collabWindow.currentSeq = seq;
        assert(min <= seq, 0x039 /* "Incoming op sequence# < minSequence#" */);
        this.updateMinSeq(min);
    }

    /**
     * Resolves a remote client's position against the local sequence
     * and returns the remote client's position relative to the local
     * sequence
     * @param remoteClientPosition - The remote client's position to resolve
     * @param remoteClientRefSeq - The reference sequence number of the remote client
     * @param remoteClientId - The client id of the remote client
     */
    public resolveRemoteClientPosition(
        remoteClientPosition: number,
        remoteClientRefSeq: number,
        remoteClientId: string): number | undefined {
        const shortRemoteClientId = this.getOrAddShortClientId(remoteClientId);
        return this._mergeTree.resolveRemoteClientPosition(
            remoteClientPosition,
            remoteClientRefSeq,
            shortRemoteClientId);
    }

    /**
     *  Given an pending operation and segment group, regenerate the op, so it
     *  can be resubmitted
     * @param resetOp - The op to reset
     * @param segmentGroup - The segment group associated with the op
     */
    public regeneratePendingOp(
        resetOp: IMergeTreeOp,
        segmentGroup: SegmentGroup | SegmentGroup[],
    ): IMergeTreeOp {
        const opList: IMergeTreeDeltaOp[] = [];
        if (resetOp.type === MergeTreeDeltaType.GROUP) {
            if (Array.isArray(segmentGroup)) {
                assert(resetOp.ops.length === segmentGroup.length,
                    0x03a /* "Number of ops in 'resetOp' must match the number of segment groups provided." */);

                for (let i = 0; i < resetOp.ops.length; i++) {
                    opList.push(
                        ...this.resetPendingDeltaToOps(resetOp.ops[i], segmentGroup[i]));
                }
            } else {
                // A group op containing a single op will pass a direct reference to 'segmentGroup'
                // rather than an array of segment groups.  (See 'peekPendingSegmentGroups()')
                assert(resetOp.ops.length === 1,
                    0x03b /* "Number of ops in 'resetOp' must match the number of segment groups provided." */);
                opList.push(...this.resetPendingDeltaToOps(resetOp.ops[0], segmentGroup));
            }
        } else {
            assert((resetOp.type as any) !== MergeTreeDeltaType.GROUP,
                0x03c /* "Reset op has 'group' delta type!" */);
            assert(!Array.isArray(segmentGroup),
                0x03d /* "segmentGroup is array rather than singleton!" */);
            opList.push(
                ...this.resetPendingDeltaToOps(resetOp, segmentGroup));
        }
        return opList.length === 1 ? opList[0] : createGroupOp(...opList);
    }

    public createTextHelper(): IMergeTreeTextHelper {
        return new MergeTreeTextHelper(this._mergeTree);
    }

    public summarize(
        runtime: IFluidDataStoreRuntime,
        handle: IFluidHandle,
        serializer: IFluidSerializer,
        catchUpMsgs: ISequencedDocumentMessage[],
    ): ISummaryTreeWithStats {
        const deltaManager = runtime.deltaManager;
        const minSeq = deltaManager.minimumSequenceNumber;

        // Catch up to latest MSN, if we have not had a chance to do it.
        // Required for case where FluidDataStoreRuntime.attachChannel()
        // generates summary right after loading data store.

        this.updateSeqNumbers(minSeq, deltaManager.lastSequenceNumber);

        // One of the summaries (from SPO) I observed to have chunk.chunkSequenceNumber > minSeq!
        // Not sure why - need to catch it sooner
        assert(this.getCollabWindow().minSeq === minSeq,
            0x03e /* "minSeq mismatch between collab window and delta manager!" */);

        // Must continue to support legacy
        //       (See https://github.com/microsoft/FluidFramework/issues/84)
        if (this._mergeTree.options?.newMergeTreeSnapshotFormat === true) {
            assert(
                catchUpMsgs === undefined || catchUpMsgs.length === 0,
                0x03f /* "New format should not emit catchup ops" */);
            const snap = new SnapshotV1(this._mergeTree, this.logger, (id) => this.getLongClientId(id));
            snap.extractSync();
            return snap.emit(serializer, handle);
        } else {
            const snap = new SnapshotLegacy(this._mergeTree, this.logger);
            snap.extractSync();
            return snap.emit(catchUpMsgs, serializer, handle);
        }
    }

    public async load(
        runtime: IFluidDataStoreRuntime,
        storage: IChannelStorageService,
        serializer: IFluidSerializer,
    ): Promise<{ catchupOpsP: Promise<ISequencedDocumentMessage[]>; }> {
        const loader = new SnapshotLoader(runtime, this, this._mergeTree, this.logger, serializer);

        return loader.initialize(storage);
    }

    getStackContext(startPos: number, rangeLabels: string[]): RangeStackMap {
        return this._mergeTree.getStackContext(startPos, this.getCollabWindow().clientId, rangeLabels);
    }

    private getLocalSequenceNumber() {
        const segWindow = this.getCollabWindow();
        if (segWindow.collaborating) {
            return UnassignedSequenceNumber;
        } else {
            return UniversalSequenceNumber;
        }
    }
    localTransaction(groupOp: IMergeTreeGroupMsg) {
        for (const op of groupOp.ops) {
            const opArgs: IMergeTreeDeltaOpArgs = {
                op,
                groupOp,
            };
            switch (op.type) {
                case MergeTreeDeltaType.INSERT:
                    this.applyInsertOp(opArgs);
                    break;
                case MergeTreeDeltaType.ANNOTATE:
                    this.applyAnnotateRangeOp(opArgs);
                    break;
                case MergeTreeDeltaType.REMOVE:
                    this.applyRemoveRangeOp(opArgs);
                    break;
                default:
                    break;
            }
        }
    }
    updateConsensusProperty(op: IMergeTreeAnnotateMsg, msg: ISequencedDocumentMessage) {
        const markerId = op.relativePos1!.id!;
        const consensusInfo = this.pendingConsensus.get(markerId);
        if (consensusInfo) {
            consensusInfo.marker.addProperties(op.props, op.combiningOp, msg.sequenceNumber);
        }
        this._mergeTree.addMinSeqListener(msg.sequenceNumber, () => consensusInfo!.callback(consensusInfo!.marker));
    }

    updateMinSeq(minSeq: number) {
        let trace: Trace | undefined;
        if (this.measureOps) {
            trace = Trace.start();
        }
        this._mergeTree.setMinSeq(minSeq);
        if (trace) {
            const elapsed = elapsedMicroseconds(trace);
            this.accumWindowTime += elapsed;
            if (elapsed > this.maxWindowTime) {
                this.maxWindowTime = elapsed;
            }
        }
    }

    getContainingSegment<T extends ISegment>(pos: number, op?: ISequencedDocumentMessage) {
        const args = this.getClientSequenceArgsForMessage(op);
        return this._mergeTree.getContainingSegment<T>(pos, args.referenceSequenceNumber, args.clientId);
    }

    /**
     * Returns the position to slide a reference to if a slide is required.
     * @param segoff - The segment and offset to slide from
     * @returns - segment and offset to slide the reference to
     */
    getSlideToSegment(segoff: { segment: ISegment | undefined; offset: number | undefined; }) {
        if (segoff.segment === undefined) {
            return segoff;
        }
        const segment = this._mergeTree._getSlideToSegment(segoff.segment);
        if (segment === segoff.segment) {
            return segoff;
        }
        const offset =
            segment && segment.ordinal < segoff.segment.ordinal ? segment.cachedLength - 1 : 0;
        return {
            segment,
            offset,
        };
    }

    getPropertiesAtPosition(pos: number) {
        let propertiesAtPosition: PropertySet | undefined;
        const segoff = this.getContainingSegment(pos);
        const seg = segoff.segment;
        if (seg) {
            propertiesAtPosition = seg.properties;
        }
        return propertiesAtPosition;
    }
    getRangeExtentsOfPosition(pos: number) {
        let posStart: number | undefined;
        let posAfterEnd: number | undefined;

        const segoff = this.getContainingSegment(pos);
        const seg = segoff.segment;
        if (seg) {
            posStart = this.getPosition(seg);
            posAfterEnd = posStart + seg.cachedLength;
        }
        return { posStart, posAfterEnd };
    }
    getCurrentSeq() {
        return this.getCollabWindow().currentSeq;
    }
    getClientId() {
        return this.getCollabWindow().clientId;
    }

    getLength() { return this._mergeTree.length; }

    startOrUpdateCollaboration(longClientId: string | undefined, minSeq = 0, currentSeq = 0) {
        // we should always have a client id if we are collaborating
        // if the client id is undefined we are likely bound to a detached
        // container, so we should keep going in local mode. once
        // the container attaches this will be called again on connect with the
        // client id
        if (longClientId !== undefined) {
            if (this.longClientId === undefined) {
                this.longClientId = longClientId;
                this.addLongClientId(this.longClientId);
                this._mergeTree.startCollaboration(
                    this.getShortClientId(this.longClientId), minSeq, currentSeq);
            } else {
                const oldClientId = this.longClientId;
                const oldData = this.clientNameToIds.get(oldClientId)!.data;
                this.longClientId = longClientId;
                this.clientNameToIds.put(longClientId, oldData);
                this.shortClientIdMap[oldData] = longClientId;
            }
        }
    }

    findTile(startPos: number, tileLabel: string, preceding = true) {
        const clientId = this.getClientId();
        return this._mergeTree.findTile(startPos, clientId, tileLabel, preceding);
    }
}<|MERGE_RESOLUTION|>--- conflicted
+++ resolved
@@ -414,35 +414,6 @@
         } else {
             throw new Error("Unsupported op type for rollback");
         }
-<<<<<<< HEAD
-=======
-
-        const lastList = this._mergeTree.pendingSegments?.prev;
-        if (!lastList) {
-            throw new Error("No pending segments");
-        }
-        ListRemoveEntry(lastList);
-        const pendingSegmentGroup = lastList.data;
-        if (pendingSegmentGroup === undefined || pendingSegmentGroup !== localOpMetadata) {
-            throw new Error("Rollback op doesn't match last edit");
-        }
-        for (const segment of pendingSegmentGroup.segments) {
-            const segmentSegmentGroup = segment.segmentGroups.dequeue();
-            assert(segmentSegmentGroup === pendingSegmentGroup, "Unexpected segmentGroup in segment");
-
-            const start = this.findRollbackPosition(segment);
-            const segWindow = this.getCollabWindow();
-            const removeOp = createRemoveRangeOp(start, start + segment.cachedLength);
-            this._mergeTree.markRangeRemoved(
-                start,
-                start + segment.cachedLength,
-                UniversalSequenceNumber,
-                segWindow.clientId,
-                UniversalSequenceNumber,
-                false,
-                { op: removeOp });
-        }
->>>>>>> d22be14e
     }
 
     /**
