{
  "name": "@fluid-internal/test-app-insights-logger",
<<<<<<< HEAD
  "version": "2.0.0-internal.2.3.0",
=======
  "version": "2.0.0-internal.3.0.0",
>>>>>>> e366c519
  "description": "Azure Application Insights logger for Fluid tests",
  "homepage": "https://fluidframework.com",
  "repository": {
    "type": "git",
    "url": "https://github.com/microsoft/FluidFramework.git",
    "directory": "packages/test/test-app-insights-logger"
  },
  "license": "MIT",
  "author": "Microsoft and contributors",
  "sideEffects": false,
  "main": "dist/index.js",
  "module": "lib/index.js",
  "types": "dist/index.d.ts",
  "scripts": {
    "build": "npm run build:genver && concurrently npm:build:compile npm:lint",
    "build:commonjs": "npm run tsc",
    "build:compile": "concurrently npm:build:commonjs npm:build:esnext",
    "build:esnext": "tsc --project ./tsconfig.esnext.json",
    "build:full": "npm run build",
    "build:full:compile": "npm run build:compile",
    "build:genver": "gen-version",
    "clean": "rimraf dist lib *.tsbuildinfo *.build.log",
    "eslint": "eslint --format stylish src",
    "eslint:fix": "eslint --format stylish src --fix --fix-type problem,suggestion,layout",
    "format": "npm run prettier:fix",
    "full": "node ./dist/nodeStressTest.js --profile full",
    "lint": "npm run eslint",
    "lint:fix": "npm run eslint:fix",
    "prettier": "prettier --check . --ignore-path ../../../.prettierignore",
    "prettier:fix": "prettier --write . --ignore-path ../../../.prettierignore",
    "tsc": "tsc"
  },
  "nyc": {
    "all": true,
    "cache-dir": "nyc/.cache",
    "exclude": [
      "src/test/**/*.ts",
      "dist/test/**/*.js"
    ],
    "exclude-after-remap": false,
    "include": [
      "src/**/*.ts",
      "dist/**/*.js"
    ],
    "report-dir": "nyc/report",
    "reporter": [
      "cobertura",
      "html",
      "text"
    ],
    "temp-directory": "nyc/.nyc_output"
  },
  "dependencies": {
    "@fluidframework/common-definitions": "^0.20.1",
<<<<<<< HEAD
    "@fluidframework/test-driver-definitions": ">=2.0.0-internal.2.3.0 <2.0.0-internal.3.0.0",
=======
    "@fluidframework/test-driver-definitions": ">=2.0.0-internal.3.0.0 <2.0.0-internal.4.0.0",
>>>>>>> e366c519
    "applicationinsights": "^2.1.9"
  },
  "devDependencies": {
    "@fluid-tools/build-cli": "^0.7.0",
    "@fluidframework/build-common": "^1.1.0",
    "@fluidframework/eslint-config-fluid": "^1.2.0",
    "@rushstack/eslint-config": "^2.5.1",
    "@types/mocha": "^9.1.1",
    "@types/node": "^14.18.0",
    "@types/random-js": "^1.0.31",
    "concurrently": "^6.2.0",
    "cross-env": "^7.0.2",
    "eslint": "~8.6.0",
    "mocha": "^10.0.0",
    "nyc": "^15.0.0",
    "prettier": "~2.6.2",
    "rimraf": "^2.6.2",
    "start-server-and-test": "^1.11.7",
    "typescript": "~4.5.5"
  }
}<|MERGE_RESOLUTION|>--- conflicted
+++ resolved
@@ -1,10 +1,6 @@
 {
   "name": "@fluid-internal/test-app-insights-logger",
-<<<<<<< HEAD
-  "version": "2.0.0-internal.2.3.0",
-=======
   "version": "2.0.0-internal.3.0.0",
->>>>>>> e366c519
   "description": "Azure Application Insights logger for Fluid tests",
   "homepage": "https://fluidframework.com",
   "repository": {
@@ -59,11 +55,7 @@
   },
   "dependencies": {
     "@fluidframework/common-definitions": "^0.20.1",
-<<<<<<< HEAD
-    "@fluidframework/test-driver-definitions": ">=2.0.0-internal.2.3.0 <2.0.0-internal.3.0.0",
-=======
     "@fluidframework/test-driver-definitions": ">=2.0.0-internal.3.0.0 <2.0.0-internal.4.0.0",
->>>>>>> e366c519
     "applicationinsights": "^2.1.9"
   },
   "devDependencies": {
