--- conflicted
+++ resolved
@@ -616,7 +616,6 @@
 
 // No-compat: 2.0.0-internal.8.x and earlier versions of container-runtime don't finalize ids prior to attaching.
 // Even older versions of the runtime also don't have an id compression feature enabled.
-<<<<<<< HEAD
 describeCompat(
 	"IdCompressor in detached container",
 	"2.0.0-rc.1.0.0",
@@ -624,58 +623,10 @@
 		let provider: ITestObjectProvider;
 		let request: IRequest;
 
-		beforeEach(() => {
-			provider = getTestObjectProvider();
-			request = provider.driver.createCreateNewRequest(provider.documentId);
-		});
-=======
-describeCompat("IdCompressor in detached container", "NoCompat", (getTestObjectProvider, apis) => {
-	let provider: ITestObjectProvider;
-	let request: IRequest;
-
 	beforeEach("getTestObjectProvider", () => {
 		provider = getTestObjectProvider();
 		request = provider.driver.createCreateNewRequest(provider.documentId);
 	});
-
-	it("Compressors sync after detached container attaches and sends an op", async () => {
-		const testConfig: ITestContainerConfig = {
-			fluidDataObjectType: DataObjectFactoryType.Test,
-			registry: [["sharedCell", apis.dds.SharedCell.getFactory()]],
-			runtimeOptions: {
-				enableRuntimeIdCompressor: true,
-			},
-		};
-		const loader = provider.makeTestLoader(testConfig);
-		const container = await loader.createDetachedContainer(provider.defaultCodeDetails);
-
-		// Get the root dataStore from the detached container.
-		const dataStore = (await container.getEntryPoint()) as ITestFluidObject;
-		const testChannel1 = await dataStore.getSharedObject<SharedCell>("sharedCell");
-
-		// Generate an Id before attaching the container
-		(testChannel1 as any).runtime.idCompressor.generateCompressedId();
-		// Attach the container. The generated Id won't be synced until another op
-		// is sent after attaching becuase most DDSs don't send ops until they are attached.
-		await container.attach(request);
-
-		// Create another container to test sync
-		const url: any = await container.getAbsoluteUrl("");
-		const loader2 = provider.makeTestLoader(testConfig) as Loader;
-		const container2 = await loader2.resolve({ url });
-		const dataStore2 = (await container2.getEntryPoint()) as ITestFluidObject;
-		const testChannel2 = await dataStore2.getSharedObject<SharedCell>("sharedCell");
-		// Generate an Id in the second attached container and send an op to send the Ids
-		(testChannel2 as any).runtime.idCompressor.generateCompressedId();
-		testChannel2.set("value");
-
-		await provider.ensureSynchronized();
-
-		// Send an op in the first container to get its Ids sent
-		testChannel1.set("value2");
-
-		await provider.ensureSynchronized();
->>>>>>> 717f1a4b
 
 		it("Compressors sync after detached container attaches and sends an op", async () => {
 			const testConfig: ITestContainerConfig = {
