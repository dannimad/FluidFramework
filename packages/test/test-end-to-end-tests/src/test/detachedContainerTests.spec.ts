/*!
 * Copyright (c) Microsoft Corporation and contributors. All rights reserved.
 * Licensed under the MIT License.
 */

import { strict as assert } from "assert";

import { SharedCell } from "@fluidframework/cell";
import { Deferred } from "@fluidframework/core-utils";
import { AttachState, IContainer } from "@fluidframework/container-definitions";
import { ConnectionState, Loader } from "@fluidframework/container-loader";
import { ContainerMessageType } from "@fluidframework/container-runtime";
import { IFluidHandle, IRequest } from "@fluidframework/core-interfaces";
import { DataStoreMessageType } from "@fluidframework/datastore";
import { IDocumentServiceFactory, IResolvedUrl } from "@fluidframework/driver-definitions";
import { Ink, IColor } from "@fluidframework/ink";
import type { SharedMap, SharedDirectory } from "@fluidframework/map";
import { SharedMatrix } from "@fluidframework/matrix";
import { MergeTreeDeltaType } from "@fluidframework/merge-tree";
import { ConsensusQueue } from "@fluidframework/ordered-collection";
import { ISummaryTree } from "@fluidframework/protocol-definitions";
import { ConsensusRegisterCollection } from "@fluidframework/register-collection";
import { IFluidDataStoreContext } from "@fluidframework/runtime-definitions";
import { SharedString } from "@fluidframework/sequence";
import { SparseMatrix } from "@fluid-experimental/sequence-deprecated";
import { createChildLogger } from "@fluidframework/telemetry-utils";
import {
	ITestContainerConfig,
	DataObjectFactoryType,
	ITestObjectProvider,
	ChannelFactoryRegistry,
	ITestFluidObject,
	LocalCodeLoader,
	SupportedExportInterfaces,
	TestFluidObjectFactory,
	waitForContainerConnection,
	timeoutPromise,
	getContainerEntryPointBackCompat,
	getDataStoreEntryPointBackCompat,
} from "@fluidframework/test-utils";
import { describeCompat, itExpects } from "@fluid-private/test-version-utils";

const detachedContainerRefSeqNumber = 0;

const sharedStringId = "ss1Key";
const sharedMapId = "sm1Key";
const crcId = "crc1Key";
const cocId = "coc1Key";
const sharedDirectoryId = "sd1Key";
const sharedCellId = "scell1Key";
const sharedMatrixId = "smatrix1Key";
const sharedInkId = "sink1Key";
const sparseMatrixId = "sparsematrixKey";

const createFluidObject = async (dataStoreContext: IFluidDataStoreContext, type: string) => {
	const dataStore = await dataStoreContext.containerRuntime.createDataStore(type);
	return getDataStoreEntryPointBackCompat<ITestFluidObject>(dataStore);
};

<<<<<<< HEAD
describeCompat("Detached Container", "2.0.0-internal.8.0.0", (getTestObjectProvider) => {
=======
describeCompat("Detached Container", "FullCompat", (getTestObjectProvider, apis) => {
	const { SharedMap, SharedDirectory } = apis.dds;

	const registry: ChannelFactoryRegistry = [
		[sharedStringId, SharedString.getFactory()],
		[sharedMapId, SharedMap.getFactory()],
		[crcId, ConsensusRegisterCollection.getFactory()],
		[sharedDirectoryId, SharedDirectory.getFactory()],
		[sharedCellId, SharedCell.getFactory()],
		[sharedInkId, Ink.getFactory()],
		[sharedMatrixId, SharedMatrix.getFactory()],
		[cocId, ConsensusQueue.getFactory()],
		[sparseMatrixId, SparseMatrix.getFactory()],
	];

	const testContainerConfig: ITestContainerConfig = {
		fluidDataObjectType: DataObjectFactoryType.Test,
		registry,
	};

>>>>>>> c72ac5ce
	let provider: ITestObjectProvider;
	let request: IRequest;
	let loader: Loader;

	beforeEach(function () {
		provider = getTestObjectProvider();
		request = provider.driver.createCreateNewRequest(provider.documentId);
		loader = provider.makeTestLoader(testContainerConfig) as Loader;
	});

	it("Create detached container", async () => {
		const container: IContainer = await loader.createDetachedContainer(
			provider.defaultCodeDetails,
		);
		assert.strictEqual(
			container.attachState,
			AttachState.Detached,
			"Container should be detached",
		);
		assert.strictEqual(container.closed, false, "Container should be open");
		assert.strictEqual(
			container.deltaManager.inbound.length,
			0,
			"Inbound queue should be empty",
		);
		assert.strictEqual(
			container.getQuorum().getMembers().size,
			0,
			"Quorum should not contain any members",
		);
		assert.strictEqual(
			container.connectionState,
			ConnectionState.Disconnected,
			"Container should be in disconnected state!!",
		);

		if (container.getSpecifiedCodeDetails !== undefined) {
			assert.strictEqual(
				container.getSpecifiedCodeDetails()?.package,
				provider.defaultCodeDetails.package,
				"Specified package should be same as provided",
			);
		}
		if (container.getLoadedCodeDetails !== undefined) {
			assert.strictEqual(
				container.getLoadedCodeDetails()?.package,
				provider.defaultCodeDetails.package,
				"Loaded package should be same as provided",
			);
		}
	});

	it("Attach detached container", async () => {
		const container = await loader.createDetachedContainer(provider.defaultCodeDetails);
		await container.attach(request);
		assert.strictEqual(
			container.attachState,
			AttachState.Attached,
			"Container should be attached",
		);
		assert.strictEqual(container.closed, false, "Container should be open");
		assert.strictEqual(
			container.deltaManager.inbound.length,
			0,
			"Inbound queue should be empty",
		);
		const containerId = (container.resolvedUrl as IResolvedUrl).id;
		assert.ok(container, "No container ID");
		if (provider.driver.type === "local") {
			assert.strictEqual(containerId, provider.documentId, "Doc id is not matching!!");
		}
	});

	it("DataStores in detached container", async () => {
		const container = await loader.createDetachedContainer(provider.defaultCodeDetails);
		// Get the root dataStore from the detached container.
		const dataStore = await getContainerEntryPointBackCompat<ITestFluidObject>(container);

		// Create a sub dataStore of type TestFluidObject and verify that it is attached.
		const subDataStore = await createFluidObject(dataStore.context, "default");
		dataStore.root.set("attachKey", subDataStore.handle);

		// Get the sub dataStore's root channel and verify that it is attached.
		const testChannel = await subDataStore.runtime.getChannel("root");
		assert.strictEqual(testChannel.isAttached(), false, "Channel should be detached!!");
		assert.strictEqual(
			subDataStore.context.attachState,
			AttachState.Detached,
			"DataStore should be detached!!",
		);
	});

	it("DataStores in attached container", async () => {
		const container = await loader.createDetachedContainer(provider.defaultCodeDetails);
		// Get the root dataStore from the detached container.
		const dataStore = await getContainerEntryPointBackCompat<ITestFluidObject>(container);

		// Create a sub dataStore of type TestFluidObject.
		const testDataStore = await createFluidObject(dataStore.context, "default");
		dataStore.root.set("attachKey", testDataStore.handle);

		// Now attach the container
		await container.attach(request);

		assert(
			testDataStore.runtime.attachState !== AttachState.Detached,
			"DataStore should be attached!!",
		);

		// Get the sub dataStore's "root" channel and verify that it is attached.
		const testChannel = await testDataStore.runtime.getChannel("root");
		assert.strictEqual(testChannel.isAttached(), true, "Channel should be attached!!");

		assert.strictEqual(
			testDataStore.context.attachState,
			AttachState.Attached,
			"DataStore should be attached!!",
		);
	});

	it("can create DDS in detached container and attach / update it", async function () {
		const container = await loader.createDetachedContainer(provider.defaultCodeDetails);
		const dsClient1 = await getContainerEntryPointBackCompat<ITestFluidObject>(container);

		// Create a DDS after the root data store is created and loaded.
		const mapClient1 = SharedMap.create(dsClient1.runtime);
		dsClient1.root.set("map", mapClient1.handle);

		// Attach the container and validate that the DDS is attached.
		await container.attach(provider.driver.createCreateNewRequest(provider.documentId));
		assert(mapClient1.isAttached(), "The map should be attached after the container attaches.");
		await waitForContainerConnection(container);
		provider.updateDocumentId(container.resolvedUrl);
		const url: any = await container.getAbsoluteUrl("");
		// Load a second container and validate it can load the DDS.
		const container2 = await loader.resolve({ url });
		const dsClient2 = await getContainerEntryPointBackCompat<ITestFluidObject>(container2);
		const mapClient2 = await dsClient2.root.get<IFluidHandle<SharedMap>>("map")?.get();
		assert(mapClient2 !== undefined, "Map is not available in the second client");

		// Make a change in the first client's DDS and validate that the change is reflected in the second client.
		mapClient1.set("key1", "value1");
		await provider.ensureSynchronized();
		assert.strictEqual(
			mapClient2.get("key1"),
			"value1",
			"Map change not reflected in second client.",
		);

		// Make a change in the second client's DDS and validate that the change is reflected in the first client.
		mapClient2.set("key2", "value2");
		await provider.ensureSynchronized();
		assert.strictEqual(
			mapClient1.get("key2"),
			"value2",
			"Map change not reflected in first client.",
		);
	});

	it("Load attached container and check for dataStores", async () => {
		const container = await loader.createDetachedContainer(provider.defaultCodeDetails);
		// Get the root dataStore from the detached container.
		const dataStore = await getContainerEntryPointBackCompat<ITestFluidObject>(container);

		// Create a sub dataStore of type TestFluidObject.
		const subDataStore1 = await createFluidObject(dataStore.context, "default");
		dataStore.root.set("attachKey", subDataStore1.handle);

		// Now attach the container and get the sub dataStore.
		await container.attach(request);

		// Now load the container from another loader.
		const loader2 = provider.makeTestLoader(testContainerConfig);
		// Create a new request url from the resolvedUrl of the first container.
		assert(container.resolvedUrl);
		const requestUrl2 = await provider.urlResolver.getAbsoluteUrl(container.resolvedUrl, "");
		const container2 = await loader2.resolve({ url: requestUrl2 });

		// Get the sub dataStore and assert that it is attached.
		const entryPoint2 = await getContainerEntryPointBackCompat<ITestFluidObject>(container2);
		const subDataStore2Handle: IFluidHandle<ITestFluidObject> | undefined =
			entryPoint2.root.get("attachKey");
		assert(subDataStore2Handle !== undefined, "handle should exist");
		const subDataStore2 = await subDataStore2Handle.get();
		assert(
			subDataStore2.runtime.attachState !== AttachState.Detached,
			"DataStore should be attached!!",
		);

		// Verify the attributes of the root channel of both sub dataStores.
		const testChannel1 = await subDataStore1.runtime.getChannel("root");
		const testChannel2 = await subDataStore2.runtime.getChannel("root");
		assert.strictEqual(testChannel2.isAttached(), true, "Channel should be attached!!");
		assert.strictEqual(
			testChannel2.isAttached(),
			testChannel1.isAttached(),
			"Value for isAttached should persist!!",
		);

		assert.strictEqual(
			JSON.stringify(testChannel2.summarize()),
			JSON.stringify(testChannel1.summarize()),
			"Value for summarize should be same!!",
		);
	});

	it("Fire ops during container attach for shared string", async () => {
		const ops = { pos1: 0, seg: "b", type: 0 };
		const defPromise = new Deferred<void>();
		const container = await loader.createDetachedContainer(provider.defaultCodeDetails);

		// Get the root dataStore from the detached container.
		const dataStore = await getContainerEntryPointBackCompat<ITestFluidObject>(container);
		const testChannel1 = await dataStore.getSharedObject<SharedString>(sharedStringId);

		dataStore.context.containerRuntime.on("op", (message, runtimeMessage) => {
			if (runtimeMessage === false) {
				return;
			}
			assert.equal(message.type, ContainerMessageType.FluidDataStoreOp);

			assert.equal(
				((message.contents as { contents: unknown }).contents as { type?: unknown }).type,
				DataStoreMessageType.ChannelOp,
			);

			assert.strictEqual(
				(
					((message.contents as { contents: unknown }).contents as { content: unknown })
						.content as { address?: unknown }
				).address,
				sharedStringId,
				"Address should be shared string",
			);
			assert.strictEqual(
				JSON.stringify(
					(
						(
							(message.contents as { contents: unknown }).contents as {
								content: unknown;
							}
						).content as { contents?: unknown }
					).contents,
				),
				JSON.stringify(ops),
				"Ops should be equal",
			);
			defPromise.resolve();
			return 0;
		});

		// Fire op before attaching the container
		testChannel1.insertText(0, "a");
		const containerP = container.attach(request);
		if (container.attachState === AttachState.Detached) {
			await timeoutPromise((resolve) => container.once("attaching", resolve));
		}

		// Fire op after the summary is taken and before it is attached.
		testChannel1.insertText(0, "b");
		await containerP;

		await defPromise.promise;
	});

	it("Fire ops during container attach for shared map", async () => {
		const ops = { key: "1", type: "set", value: { type: "Plain", value: "b" } };
		const defPromise = new Deferred<void>();
		const container = await loader.createDetachedContainer(provider.defaultCodeDetails);

		// Get the root dataStore from the detached container.
		const dataStore = await getContainerEntryPointBackCompat<ITestFluidObject>(container);
		const testChannel1 = await dataStore.getSharedObject<SharedMap>(sharedMapId);

		dataStore.context.containerRuntime.on("op", (message, runtimeMessage) => {
			if (runtimeMessage === false) {
				return;
			}
			assert.strictEqual(
				(
					((message.contents as { contents: unknown }).contents as { content: unknown })
						.content as { address?: unknown }
				).address,
				sharedMapId,
				"Address should be shared map",
			);
			assert.strictEqual(
				JSON.stringify(
					(
						(
							(message.contents as { contents: unknown }).contents as {
								content: unknown;
							}
						).content as { contents?: unknown }
					).contents,
				),
				JSON.stringify(ops),
				"Ops should be equal",
			);
			defPromise.resolve();
			return 0;
		});

		// Fire op before attaching the container
		testChannel1.set("0", "a");
		const containerP = container.attach(request);
		if (container.attachState === AttachState.Detached) {
			await timeoutPromise((resolve) => container.once("attaching", resolve));
		}

		// Fire op after the summary is taken and before it is attached.
		testChannel1.set("1", "b");
		await containerP;

		await defPromise.promise;
	});

	it("Fire channel attach ops during container attach", async () => {
		const testChannelId = "testChannel1";
		const defPromise = new Deferred<void>();
		const container = await loader.createDetachedContainer(provider.defaultCodeDetails);

		// Get the root dataStore from the detached container.
		const dataStore = await getContainerEntryPointBackCompat<ITestFluidObject>(container);

		dataStore.context.containerRuntime.on("op", (message, runtimeMessage) => {
			if (runtimeMessage === false) {
				return;
			}
			assert.strictEqual(
				(
					((message.contents as { contents: unknown }).contents as { content: unknown })
						.content as { id?: unknown }
				).id,
				testChannelId,
				"Channel id should match",
			);
			assert.strictEqual(
				(
					((message.contents as { contents: unknown }).contents as { content: unknown })
						.content as { type?: unknown }
				).type,
				SharedMap.getFactory().type,
				"Channel type should match",
			);
			assert.strictEqual(
				((message.contents as { contents: unknown }).contents as { type?: unknown }).type,
				DataStoreMessageType.Attach,
				"Op should be an attach op",
			);
			defPromise.resolve();
			return 0;
		});

		const containerP = container.attach(request);
		if (container.attachState === AttachState.Detached) {
			await timeoutPromise((resolve) => container.once("attaching", resolve));
		}

		// Fire attach op
		const testChannel = dataStore.runtime.createChannel(
			testChannelId,
			SharedMap.getFactory().type,
		);
		testChannel.handle.attachGraph();
		await containerP;
		await defPromise.promise;
	});

	it("Fire dataStore attach ops during container attach", async () => {
		const testDataStoreType = "default";
		const defPromise = new Deferred<void>();
		const container = await loader.createDetachedContainer(provider.defaultCodeDetails);

		// Get the root dataStore from the detached container.
		const dataStore = await getContainerEntryPointBackCompat<ITestFluidObject>(container);

		const containerP = container.attach(request);
		if (container.attachState === AttachState.Detached) {
			await timeoutPromise((resolve) => container.once("attaching", resolve));
		}

		const newDataStore = await dataStore.context.containerRuntime.createDataStore([
			testDataStoreType,
		]);
		const comp2 = await getDataStoreEntryPointBackCompat<ITestFluidObject>(newDataStore);

		dataStore.context.containerRuntime.on("op", (message, runtimeMessage) => {
			if (runtimeMessage === false) {
				return;
			}
			try {
				assert.strictEqual(
					message.type,
					ContainerMessageType.Attach,
					"Op should be an attach op",
				);
				assert.strictEqual(
					(message.contents as { id?: unknown }).id,
					comp2.context.id,
					"DataStore id should match",
				);
				assert.strictEqual(
					(message.contents as { type?: unknown }).type,
					testDataStoreType,
					"DataStore type should match",
				);
				defPromise.resolve();
			} catch (e) {
				defPromise.reject(e);
			}
			return 0;
		});

		// Fire attach op
		dataStore.root.set("attachComp", comp2.handle);
		await containerP;
		await defPromise.promise;
	});

	it("Fire ops during container attach for consensus register collection", async () => {
		const op = {
			key: "1",
			type: "write",
			serializedValue: JSON.stringify("b"),
			refSeq: detachedContainerRefSeqNumber,
		};
		const defPromise = new Deferred<void>();
		const container = await loader.createDetachedContainer(provider.defaultCodeDetails);

		// Get the root dataStore from the detached container.
		const dataStore = await getContainerEntryPointBackCompat<ITestFluidObject>(container);
		const testChannel1 =
			await dataStore.getSharedObject<ConsensusRegisterCollection<string>>(crcId);

		dataStore.context.containerRuntime.on("op", (message, runtimeMessage) => {
			if (runtimeMessage === false) {
				return;
			}
			assert.strictEqual(
				(
					((message.contents as { contents: unknown }).contents as { content: unknown })
						.content as { address?: unknown }
				).address,
				crcId,
				"Address should be consensus register collection",
			);
			assert.strictEqual(
				JSON.stringify(
					(
						(
							(message.contents as { contents: unknown }).contents as {
								content: unknown;
							}
						).content as { contents?: unknown }
					).contents,
				),
				JSON.stringify(op),
				"Op should be same",
			);
			defPromise.resolve();
			return 0;
		});

		// Fire op before attaching the container
		await testChannel1.write("0", "a");
		const containerP = container.attach(request);
		if (container.attachState === AttachState.Detached) {
			await timeoutPromise((resolve) => container.once("attaching", resolve));
		}

		// Fire op after the summary is taken and before it is attached.
		// eslint-disable-next-line @typescript-eslint/no-floating-promises
		testChannel1.write("1", "b");
		await containerP;
		await defPromise.promise;
	});

	it("Fire ops during container attach for shared directory", async () => {
		const op = {
			key: "1",
			path: "/",
			type: "set",
			value: { type: "Plain", value: "b" },
		};
		const defPromise = new Deferred<void>();
		const container = await loader.createDetachedContainer(provider.defaultCodeDetails);

		// Get the root dataStore from the detached container.
		const dataStore = await getContainerEntryPointBackCompat<ITestFluidObject>(container);
		const testChannel1 = await dataStore.getSharedObject<SharedDirectory>(sharedDirectoryId);

		dataStore.context.containerRuntime.on("op", (message, runtimeMessage) => {
			if (runtimeMessage === false) {
				return;
			}
			assert.strictEqual(
				(
					((message.contents as { contents: unknown }).contents as { content: unknown })
						.content as { address?: unknown }
				).address,
				sharedDirectoryId,
				"Address should be shared directory",
			);
			assert.strictEqual(
				JSON.stringify(
					(
						(
							(message.contents as { contents: unknown }).contents as {
								content: unknown;
							}
						).content as { contents?: unknown }
					).contents,
				),
				JSON.stringify(op),
				"Op should be same",
			);
			defPromise.resolve();
			return 0;
		});

		// Fire op before attaching the container
		testChannel1.set("0", "a");
		const containerP = container.attach(request);
		if (container.attachState === AttachState.Detached) {
			await timeoutPromise((resolve) => container.once("attaching", resolve));
		}

		// Fire op after the summary is taken and before it is attached.
		testChannel1.set("1", "b");
		await containerP;
		await defPromise.promise;
	});

	it("Fire ops during container attach for shared cell", async () => {
		const op = { type: "setCell", value: { value: "b" } };
		const defPromise = new Deferred<void>();
		const container = await loader.createDetachedContainer(provider.defaultCodeDetails);

		// Get the root dataStore from the detached container.
		const dataStore = await getContainerEntryPointBackCompat<ITestFluidObject>(container);
		const testChannel1 = await dataStore.getSharedObject<SharedCell>(sharedCellId);

		dataStore.context.containerRuntime.on("op", (message, runtimeMessage) => {
			if (runtimeMessage === false) {
				return;
			}
			assert.strictEqual(
				(
					((message.contents as { contents: unknown }).contents as { content: unknown })
						.content as { address?: unknown }
				).address,
				sharedCellId,
				"Address should be shared directory",
			);
			assert.strictEqual(
				JSON.stringify(
					(
						(
							(message.contents as { contents: unknown }).contents as {
								content: unknown;
							}
						).content as { contents?: unknown }
					).contents,
				),
				JSON.stringify(op),
				"Op should be same",
			);
			defPromise.resolve();
			return 0;
		});

		// Fire op before attaching the container
		testChannel1.set("a");
		const containerP = container.attach(request);
		if (container.attachState === AttachState.Detached) {
			await timeoutPromise((resolve) => container.once("attaching", resolve));
		}

		// Fire op after the summary is taken and before it is attached.
		testChannel1.set("b");
		await containerP;
		await defPromise.promise;
	});

	it("Fire ops during container attach for shared ink", async () => {
		const defPromise = new Deferred<void>();
		const container = await loader.createDetachedContainer(provider.defaultCodeDetails);

		// Get the root dataStore from the detached container.
		const dataStore = await getContainerEntryPointBackCompat<ITestFluidObject>(container);
		const testChannel1 = await dataStore.getSharedObject<Ink>(sharedInkId);

		dataStore.context.containerRuntime.on("op", (message, runtimeMessage) => {
			if (runtimeMessage === false) {
				return;
			}
			assert.strictEqual(
				(
					((message.contents as { contents: unknown }).contents as { content: unknown })
						.content as { address?: unknown }
				).address,
				sharedInkId,
				"Address should be ink",
			);
			assert.strictEqual(
				(
					(
						(
							(message.contents as { contents: unknown }).contents as {
								content: unknown;
							}
						).content as { contents: unknown }
					).contents as { type?: unknown }
				).type,
				"createStroke",
				"Op type should be same",
			);
			assert.strictEqual(
				(
					(
						(
							(
								(message.contents as { contents: unknown }).contents as {
									content: unknown;
								}
							).content as { contents: unknown }
						).contents as { pen: unknown }
					).pen as { thickness?: unknown }
				).thickness,
				20,
				"Thickness should be same",
			);
			defPromise.resolve();
			return 0;
		});

		// Fire op before attaching the container
		const color: IColor = {
			a: 2,
			r: 127,
			b: 127,
			g: 127,
		};
		testChannel1.createStroke({ color, thickness: 10 });
		const containerP = container.attach(request);
		if (container.attachState === AttachState.Detached) {
			await timeoutPromise((resolve) => container.once("attaching", resolve));
		}

		// Fire op after the summary is taken and before it is attached.
		testChannel1.createStroke({ color, thickness: 20 });
		await containerP;
		await defPromise.promise;
	});

	it("Fire ops during container attach for consensus ordered collection", async () => {
		const op = { opName: "add", value: JSON.stringify("s") };
		const defPromise = new Deferred<void>();
		const container = await loader.createDetachedContainer(provider.defaultCodeDetails);

		// Get the root dataStore from the detached container.
		const dataStore = await getContainerEntryPointBackCompat<ITestFluidObject>(container);
		const testChannel1 = await dataStore.getSharedObject<ConsensusQueue>(cocId);

		dataStore.context.containerRuntime.on("op", (message, runtimeMessage) => {
			if (runtimeMessage === false) {
				return;
			}
			assert.strictEqual(
				(
					((message.contents as { contents: unknown }).contents as { content: unknown })
						.content as { address?: unknown }
				).address,
				cocId,
				"Address should be consensus queue",
			);
			assert.strictEqual(
				JSON.stringify(
					(
						(
							(message.contents as { contents: unknown }).contents as {
								content: unknown;
							}
						).content as { contents?: unknown }
					).contents,
				),
				JSON.stringify(op),
				"Op should be same",
			);
			defPromise.resolve();
			return 0;
		});

		// Fire op before attaching the container
		await testChannel1.add("a");
		const containerP = container.attach(request);
		if (container.attachState === AttachState.Detached) {
			await timeoutPromise((resolve) => container.once("attaching", resolve));
		}

		// Fire op after the summary is taken and before it is attached.
		// eslint-disable-next-line @typescript-eslint/no-floating-promises
		testChannel1.add("s");

		await containerP;
		await defPromise.promise;
	});

	it("Fire ops during container attach for sparse matrix", async () => {
		const seg = { items: ["s"] };
		const defPromise = new Deferred<void>();
		const container = await loader.createDetachedContainer(provider.defaultCodeDetails);

		// Get the root dataStore from the detached container.
		const dataStore = await getContainerEntryPointBackCompat<ITestFluidObject>(container);
		const testChannel1 = await dataStore.getSharedObject<SparseMatrix>(sparseMatrixId);

		dataStore.context.containerRuntime.on("op", (message, runtimeMessage) => {
			try {
				if (runtimeMessage === false) {
					return;
				}

				const envelope = (message.contents as any).contents.content;
				assert.strictEqual(
					envelope.address,
					sparseMatrixId,
					"Address should be sparse matrix",
				);
				if (envelope.contents.type === MergeTreeDeltaType.INSERT) {
					assert.strictEqual(
						JSON.stringify(envelope.contents.seg),
						JSON.stringify(seg),
						"Seg should be same",
					);
				}
				defPromise.resolve();
			} catch (e) {
				defPromise.reject(e);
			}
		});

		// Fire op before attaching the container
		testChannel1.insertRows(0, 1);
		testChannel1.insertCols(0, 1);
		const containerP = container.attach(request);
		if (container.attachState === AttachState.Detached) {
			await timeoutPromise((resolve) => container.once("attaching", resolve));
		}

		// Fire op after the summary is taken and before it is attached.
		testChannel1.setItems(0, 0, seg.items);

		await containerP;
		await defPromise.promise;
	});

	it.skip("Fire ops during container attach for shared matrix", async () => {
		const op = { pos1: 0, seg: 9, type: 0, target: "rows" };
		const defPromise = new Deferred<void>();
		const container = await loader.createDetachedContainer(provider.defaultCodeDetails);

		// Get the root dataStore from the detached container.
		const dataStore = await getContainerEntryPointBackCompat<ITestFluidObject>(container);
		const testChannel1 = await dataStore.getSharedObject<SharedMatrix>(sharedMatrixId);

		dataStore.context.containerRuntime.on("op", (message, runtimeMessage) => {
			if (runtimeMessage === false) {
				return;
			}
			assert.strictEqual(
				(
					((message.contents as { contents: unknown }).contents as { content: unknown })
						.content as { address?: unknown }
				).address,
				sharedMatrixId,
				"Address should be shared matrix",
			);
			assert.strictEqual(
				JSON.stringify(
					(
						(
							(message.contents as { contents: unknown }).contents as {
								content: unknown;
							}
						).content as { contents?: unknown }
					).contents,
				),
				JSON.stringify(op),
				"Op should be same",
			);
			defPromise.resolve();
			return 0;
		});

		// Fire op before attaching the container
		testChannel1.insertRows(0, 20);
		testChannel1.insertCols(0, 20);
		const containerP = container.attach(request);
		if (container.attachState === AttachState.Detached) {
			await timeoutPromise((resolve) => container.once("attaching", resolve));
		}

		// Fire op after the summary is taken and before it is attached.
		testChannel1.insertRows(0, 9);

		await containerP;
		await defPromise.promise;
	});
});

// Review: Run with Full Compat?
describeCompat("Detached Container", "NoCompat", (getTestObjectProvider, apis) => {
	const { SharedMap, SharedDirectory } = apis.dds;

	const registry: ChannelFactoryRegistry = [
		[sharedStringId, SharedString.getFactory()],
		[sharedMapId, SharedMap.getFactory()],
		[crcId, ConsensusRegisterCollection.getFactory()],
		[sharedDirectoryId, SharedDirectory.getFactory()],
		[sharedCellId, SharedCell.getFactory()],
		[sharedInkId, Ink.getFactory()],
		[sharedMatrixId, SharedMatrix.getFactory()],
		[cocId, ConsensusQueue.getFactory()],
		[sparseMatrixId, SparseMatrix.getFactory()],
	];

	const testContainerConfig: ITestContainerConfig = {
		fluidDataObjectType: DataObjectFactoryType.Test,
		registry,
	};

	let provider: ITestObjectProvider;
	let request: IRequest;
	let loader: Loader;

	beforeEach(() => {
		provider = getTestObjectProvider();
		request = provider.driver.createCreateNewRequest(provider.documentId);
		loader = provider.makeTestLoader(testContainerConfig) as Loader;
	});

	it("Retry attaching detached container", async () => {
		let retryTimes = 1;
		const documentServiceFactory: IDocumentServiceFactory = {
			...provider.documentServiceFactory,
			createContainer: async (createNewSummary, createNewResolvedUrl, logger) => {
				if (retryTimes > 0) {
					retryTimes -= 1;
					const error = new Error("Test Error");
					(error as any).canRetry = true;
					throw error;
				}
				return provider.documentServiceFactory.createContainer(
					createNewSummary,
					createNewResolvedUrl,
					logger,
				);
			},
		};

		const fluidExport: SupportedExportInterfaces = {
			IFluidDataStoreFactory: new TestFluidObjectFactory(registry),
		};
		const codeLoader = new LocalCodeLoader([[provider.defaultCodeDetails, fluidExport]]);
		const mockLoader = new Loader({
			urlResolver: provider.urlResolver,
			documentServiceFactory,
			codeLoader,
			logger: createChildLogger(),
		});

		const container = await mockLoader.createDetachedContainer(provider.defaultCodeDetails);
		await container.attach(request);
		assert.strictEqual(
			container.attachState,
			AttachState.Attached,
			"Container should be attached",
		);
		assert.strictEqual(container.closed, false, "Container should be open");
		assert.strictEqual(
			container.deltaManager.inbound.length,
			0,
			"Inbound queue should be empty",
		);
		const containerId = (container.resolvedUrl as IResolvedUrl).id;
		assert.ok(containerId, "No container ID");
		if (provider.driver.type === "local") {
			assert.strictEqual(containerId, provider.documentId, "Doc id is not matching!!");
		}
		assert.strictEqual(retryTimes, 0, "Should not succeed at first time");
	}).timeout(5000);

	itExpects(
		"Container should be closed on failed attach with non retryable error",
		[{ eventName: "fluid:telemetry:Container:ContainerClose", error: "Test Error" }],
		async () => {
			const container = await loader.createDetachedContainer(provider.defaultCodeDetails);

			const oldFunc = provider.documentServiceFactory.createContainer;
			provider.documentServiceFactory.createContainer = (a, b, c) => {
				throw new Error("Test Error");
			};
			let failedOnce = false;
			try {
				await container.attach(request);
			} catch (e) {
				failedOnce = true;
				provider.documentServiceFactory.createContainer = oldFunc;
			}
			assert.strictEqual(failedOnce, true, "Attach call should fail");
			assert.strictEqual(container.closed, true, "Container should be closed");
		},
	);

	it("Directly attach container through service factory, should resolve to same container", async () => {
		const container = await loader.createDetachedContainer(provider.defaultCodeDetails);
		// Get the root dataStore from the detached container.
		const dataStore = await getContainerEntryPointBackCompat<ITestFluidObject>(container);

		// Create a sub dataStore of type TestFluidObject.
		const subDataStore1 = await createFluidObject(dataStore.context, "default");
		dataStore.root.set("attachKey", subDataStore1.handle);

		const summaryForAttach: ISummaryTree = JSON.parse(container.serialize());
		const resolvedUrl = await provider.urlResolver.resolve(request);
		assert(resolvedUrl);
		const service = await provider.documentServiceFactory.createContainer(
			summaryForAttach,
			resolvedUrl,
		);
		const absoluteUrl = await provider.urlResolver.getAbsoluteUrl(service.resolvedUrl, "/");

		const container2 = await loader.resolve({ url: absoluteUrl });
		// Get the root dataStore from the detached container.
		const dataStore2 = await getContainerEntryPointBackCompat<ITestFluidObject>(container2);
		assert.strictEqual(
			dataStore2.root.get("attachKey").absolutePath,
			subDataStore1.handle.absolutePath,
			"Stored handle should match!!",
		);
	});
});<|MERGE_RESOLUTION|>--- conflicted
+++ resolved
@@ -57,9 +57,6 @@
 	return getDataStoreEntryPointBackCompat<ITestFluidObject>(dataStore);
 };
 
-<<<<<<< HEAD
-describeCompat("Detached Container", "2.0.0-internal.8.0.0", (getTestObjectProvider) => {
-=======
 describeCompat("Detached Container", "FullCompat", (getTestObjectProvider, apis) => {
 	const { SharedMap, SharedDirectory } = apis.dds;
 
@@ -80,7 +77,6 @@
 		registry,
 	};
 
->>>>>>> c72ac5ce
 	let provider: ITestObjectProvider;
 	let request: IRequest;
 	let loader: Loader;
