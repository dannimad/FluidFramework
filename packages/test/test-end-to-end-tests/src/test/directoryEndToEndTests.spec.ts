--- conflicted
+++ resolved
@@ -832,7 +832,6 @@
 	});
 });
 
-<<<<<<< HEAD
 describeCompat(
 	"SharedDirectory orderSequentially",
 	"2.0.0-rc.1.0.0",
@@ -843,52 +842,12 @@
 		const testContainerConfig: ITestContainerConfig = {
 			fluidDataObjectType: DataObjectFactoryType.Test,
 			registry,
-=======
-describeCompat("SharedDirectory orderSequentially", "NoCompat", (getTestObjectProvider, apis) => {
-	const { SharedDirectory } = apis.dds;
-	const directoryId = "directoryKey";
-	const registry: ChannelFactoryRegistry = [[directoryId, SharedDirectory.getFactory()]];
-	const testContainerConfig: ITestContainerConfig = {
-		fluidDataObjectType: DataObjectFactoryType.Test,
-		registry,
-	};
+		};
 
 	let provider: ITestObjectProvider;
 	beforeEach("getTestObjectProvider", () => {
 		provider = getTestObjectProvider();
 	});
-
-	let container: IContainer;
-	let dataObject: ITestFluidObject;
-	let sharedDir: SharedDirectory;
-	let containerRuntime: ContainerRuntime;
-	let clearEventCount: number;
-	let changedEventData: IDirectoryValueChanged[];
-	let subDirCreatedEventData: string[];
-	let subDirDeletedEventData: string[];
-	let undisposedEventData: string[];
-	let disposedEventData: string[];
-
-	const configProvider = (settings: Record<string, ConfigTypes>): IConfigProviderBase => ({
-		getRawConfig: (name: string): ConfigTypes => settings[name],
-	});
-	const errorMessage = "callback failure";
-
-	beforeEach("setup", async () => {
-		const configWithFeatureGates = {
-			...testContainerConfig,
-			loaderProps: {
-				configProvider: configProvider({
-					"Fluid.ContainerRuntime.EnableRollback": true,
-				}),
-			},
->>>>>>> 717f1a4b
-		};
-
-		let provider: ITestObjectProvider;
-		beforeEach(() => {
-			provider = getTestObjectProvider();
-		});
 
 		let container: IContainer;
 		let dataObject: ITestFluidObject;
@@ -906,38 +865,38 @@
 		});
 		const errorMessage = "callback failure";
 
-		beforeEach(async () => {
-			const configWithFeatureGates = {
-				...testContainerConfig,
-				loaderProps: {
-					configProvider: configProvider({
-						"Fluid.ContainerRuntime.EnableRollback": true,
-					}),
-				},
-			};
-			container = await provider.makeTestContainer(configWithFeatureGates);
-			dataObject = (await container.getEntryPoint()) as ITestFluidObject;
-			sharedDir = await dataObject.getSharedObject<SharedDirectory>(directoryId);
-			containerRuntime = dataObject.context.containerRuntime as ContainerRuntime;
-			clearEventCount = 0;
-			changedEventData = [];
-			subDirCreatedEventData = [];
-			subDirDeletedEventData = [];
-			undisposedEventData = [];
-			disposedEventData = [];
-			sharedDir.on("valueChanged", (changed, _local, _target) => {
-				changedEventData.push(changed);
-			});
-			sharedDir.on("clear", (local, target) => {
-				clearEventCount++;
-			});
-			sharedDir.on("subDirectoryCreated", (path, _local, _target) => {
-				subDirCreatedEventData.push(path);
-			});
-			sharedDir.on("subDirectoryDeleted", (path, _local, _target) => {
-				subDirDeletedEventData.push(path);
-			});
-		});
+	beforeEach("setup", async () => {
+		const configWithFeatureGates = {
+			...testContainerConfig,
+			loaderProps: {
+				configProvider: configProvider({
+					"Fluid.ContainerRuntime.EnableRollback": true,
+				}),
+			},
+		};
+		container = await provider.makeTestContainer(configWithFeatureGates);
+		dataObject = (await container.getEntryPoint()) as ITestFluidObject;
+		sharedDir = await dataObject.getSharedObject<SharedDirectory>(directoryId);
+		containerRuntime = dataObject.context.containerRuntime as ContainerRuntime;
+		clearEventCount = 0;
+		changedEventData = [];
+		subDirCreatedEventData = [];
+		subDirDeletedEventData = [];
+		undisposedEventData = [];
+		disposedEventData = [];
+		sharedDir.on("valueChanged", (changed, _local, _target) => {
+			changedEventData.push(changed);
+		});
+		sharedDir.on("clear", (local, target) => {
+			clearEventCount++;
+		});
+		sharedDir.on("subDirectoryCreated", (path, _local, _target) => {
+			subDirCreatedEventData.push(path);
+		});
+		sharedDir.on("subDirectoryDeleted", (path, _local, _target) => {
+			subDirDeletedEventData.push(path);
+		});
+	});
 
 		it("Should rollback set", () => {
 			let error: Error | undefined;
