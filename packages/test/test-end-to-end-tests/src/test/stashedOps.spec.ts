--- conflicted
+++ resolved
@@ -1038,13 +1038,7 @@
 
 		console.log("11");
 		container3.connect();
-<<<<<<< HEAD
-		console.log("12");
-		await waitForContainerConnection(container3.container, true);
-		console.log("13");
-=======
 		await waitForContainerConnection(container3.container);
->>>>>>> d6707f38
 		await provider.ensureSynchronized();
 		console.log("14");
 
