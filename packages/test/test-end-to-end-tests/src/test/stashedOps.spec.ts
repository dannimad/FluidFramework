--- conflicted
+++ resolved
@@ -184,11 +184,8 @@
     let container1: IContainer;
     let map1: SharedMap;
     let string1: SharedString;
-<<<<<<< HEAD
     let cell1: SharedCell;
-=======
     let waitForSummary: () => Promise<void>;
->>>>>>> 6a7c7d53
 
     beforeEach(async () => {
         provider = getTestObjectProvider();
