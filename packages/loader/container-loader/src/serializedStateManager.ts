--- conflicted
+++ resolved
@@ -259,27 +259,7 @@
 				snapshotBlobs,
 				snapshotSequenceNumber: attributes.sequenceNumber,
 			};
-<<<<<<< HEAD
 			this.tryRefreshSnapshot();
-=======
-
-			if (
-				this.refreshSnapshotP === undefined &&
-				this.mc.config.getBoolean("Fluid.Container.enableOfflineSnapshotRefresh") === true
-			) {
-				// Don't block on the refresh snapshot call - it is for the next time we serialize, not booting this incarnation
-				this.refreshSnapshotP = this.refreshLatestSnapshot(this.supportGetSnapshotApi());
-				this.refreshSnapshotP.catch(
-					(error: TelemetryEventPropertyTypeExt | Tagged<TelemetryEventPropertyTypeExt>) => {
-						this.mc.logger.sendErrorEvent({
-							eventName: "RefreshLatestSnapshotFailed",
-							error,
-						});
-					},
-				);
-			}
-
->>>>>>> 942c2171
 			const blobContents = new Map<string, ArrayBuffer>();
 			for (const [id, value] of Object.entries(snapshotBlobs)) {
 				blobContents.set(id, stringToBuffer(value, "utf8"));
@@ -356,12 +336,8 @@
 	/**
 	 * Updates class snapshot and processedOps if we have a new snapshot and it's among processedOps range.
 	 */
-<<<<<<< HEAD
 	private updateSnapshotAndProcessedOpsMaybe(): number {
 		const snapshotSequenceNumber = this.latestSnapshot?.snapshotSequenceNumber;
-=======
-	private updateSnapshotAndProcessedOpsMaybe(): void {
->>>>>>> 942c2171
 		if (
 			snapshotSequenceNumber === undefined ||
 			this.processedOps.length === 0 ||
@@ -432,16 +408,12 @@
 				attributes.sequenceNumber === 0,
 				0x939 /* trying to set a non attachment snapshot */,
 			);
-<<<<<<< HEAD
-			this.snapshot = { ...snapshot, snapshotSequenceNumber: attributes.sequenceNumber };
-			this.refreshTimer.start();
-=======
 			this.snapshot = {
 				...snapshot,
 				// eslint-disable-next-line @typescript-eslint/no-unsafe-member-access
 				snapshotSequenceNumber: attributes.sequenceNumber as number,
 			};
->>>>>>> 942c2171
+			this.refreshTimer.start();
 		}
 	}
 
