--- conflicted
+++ resolved
@@ -68,7 +68,6 @@
 		return this._offlineLoadEnabled;
 	}
 
-<<<<<<< HEAD
 	private refreshRequired() {
 		return this.processedOps.length > 100;
 	}
@@ -79,11 +78,6 @@
 			if (this.refreshRequired()) {
 				this.refreshSerializedAttributes();
 			}
-=======
-	public addProcessedOp(message: ISequencedDocumentMessage) {
-		if (this.offlineLoadEnabled) {
-			this.processedOps.push(message);
->>>>>>> 37332e63
 		}
 	}
 
@@ -96,7 +90,6 @@
 		specifiedVersion: string | undefined,
 		supportGetSnapshotApi: boolean,
 	) {
-<<<<<<< HEAD
 		this.supportGetSnapshotApi = supportGetSnapshotApi;
 		if (this.snapshot === undefined) {
 			const { snapshot, version } = await this.fetchSnapshotCore(
@@ -107,23 +100,6 @@
 				? snapshot.snapshotTree
 				: snapshot;
 			assert(snapshotTree !== undefined, "Snapshot should exist");
-=======
-		const { snapshot, version } =
-			this.pendingLocalState === undefined
-				? await this.fetchSnapshotCore(specifiedVersion, supportGetSnapshotApi)
-				: { snapshot: this.pendingLocalState.baseSnapshot, version: undefined };
-		const snapshotTree: ISnapshotTree | undefined = isInstanceOfISnapshot(snapshot)
-			? snapshot.snapshotTree
-			: snapshot;
-		if (this.pendingLocalState) {
-			this.snapshot = {
-				tree: this.pendingLocalState.baseSnapshot,
-				blobs: this.pendingLocalState.snapshotBlobs,
-			};
-		} else {
-			assert(snapshotTree !== undefined, 0x8e4 /* Snapshot should exist */);
-			// non-interactive clients will not have any pending state we want to save
->>>>>>> 37332e63
 			if (this.offlineLoadEnabled) {
 				const blobs = await getBlobContentsFromTree(snapshotTree, this.storageAdapter);
 				this.snapshot = { tree: snapshotTree, blobs };
@@ -306,11 +282,7 @@
 			{
 				eventName: "getPendingLocalState",
 				notifyImminentClosure: props.notifyImminentClosure,
-<<<<<<< HEAD
 				savedOpsSize: this.processedOps.length,
-=======
-				processedOpsSize: this.processedOps.length,
->>>>>>> 37332e63
 				clientId,
 			},
 			async () => {
