--- conflicted
+++ resolved
@@ -784,12 +784,8 @@
         assert(!this.closed, 0x0d5 /* "closed" */);
 
         // If container is already attached or attach is in progress, throw an error.
-<<<<<<< HEAD
-        assert(this._attachState === AttachState.Detached && !this.attachStarted, 0x205 /* "attach() called more than once" */);
-=======
         assert(this._attachState === AttachState.Detached && !this.attachStarted,
             0x205 /* "attach() called more than once" */);
->>>>>>> cb31232c
         this.attachStarted = true;
 
         // If attachment blobs were uploaded in detached state we will go through a different attach flow
