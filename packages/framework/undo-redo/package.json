{
  "name": "@fluidframework/undo-redo",
  "version": "0.59.1000",
  "description": "Undo Redo",
  "homepage": "https://fluidframework.com",
  "repository": {
    "type": "git",
    "url": "https://github.com/microsoft/FluidFramework.git",
    "directory": "packages/framework/undo-redo"
  },
  "license": "MIT",
  "author": "Microsoft and contributors",
  "sideEffects": false,
  "main": "dist/index.js",
  "module": "lib/index.js",
  "types": "dist/index.d.ts",
  "scripts": {
    "build": "npm run build:genver && concurrently npm:build:compile npm:lint && npm run build:docs",
    "build:commonjs": "npm run tsc && npm run build:test",
    "build:compile": "concurrently npm:build:commonjs npm:build:esnext",
    "build:docs": "api-extractor run --local --typescript-compiler-folder ../../../node_modules/typescript && copyfiles -u 1 ./_api-extractor-temp/doc-models/* ../../../_api-extractor-temp/",
    "build:esnext": "tsc --project ./tsconfig.esnext.json",
    "build:full": "npm run build",
    "build:full:compile": "npm run build:compile",
    "build:genver": "gen-version",
    "build:test": "tsc --project ./src/test/tsconfig.json",
    "ci:build:docs": "api-extractor run --typescript-compiler-folder ../../../node_modules/typescript && copyfiles -u 1 ./_api-extractor-temp/* ../../../_api-extractor-temp/",
    "clean": "rimraf dist lib *.tsbuildinfo *.build.log",
    "eslint": "eslint --format stylish src",
    "eslint:fix": "eslint --format stylish src --fix --fix-type problem,suggestion,layout",
    "lint": "npm run eslint",
    "lint:fix": "npm run eslint:fix",
    "test": "npm run test:mocha",
    "test:coverage": "nyc npm test -- --reporter xunit --reporter-option output=nyc/junit-report.xml",
    "test:mocha": "mocha --ignore 'dist/test/types/*' --recursive dist/test --exit -r node_modules/@fluidframework/mocha-test-setup --unhandled-rejections=strict",
    "test:mocha:verbose": "cross-env FLUID_TEST_VERBOSE=1 npm run test:mocha",
    "tsc": "tsc",
    "tsfmt": "tsfmt --verify",
    "tsfmt:fix": "tsfmt --replace"
  },
  "nyc": {
    "all": true,
    "cache-dir": "nyc/.cache",
    "exclude": [
      "src/test/**/*.ts",
      "dist/test/**/*.js"
    ],
    "exclude-after-remap": false,
    "include": [
      "src/**/*.ts",
      "dist/**/*.js"
    ],
    "report-dir": "nyc/report",
    "reporter": [
      "cobertura",
      "html",
      "text"
    ],
    "temp-directory": "nyc/.nyc_output"
  },
  "dependencies": {
    "@fluidframework/map": "^0.59.1000",
    "@fluidframework/matrix": "^0.59.1000",
    "@fluidframework/merge-tree": "^0.59.1000",
    "@fluidframework/sequence": "^0.59.1000"
  },
  "devDependencies": {
    "@fluidframework/build-common": "^0.23.0",
    "@fluidframework/eslint-config-fluid": "^0.27.0",
<<<<<<< HEAD
    "@fluidframework/mocha-test-setup": "^0.59.1000",
    "@fluidframework/test-runtime-utils": "^0.59.1000",
=======
    "@fluidframework/mocha-test-setup": "^0.58.3000",
    "@fluidframework/test-runtime-utils": "^0.58.3000",
    "@fluidframework/undo-redo-previous": "npm:@fluidframework/undo-redo@0.58.2000",
>>>>>>> 5681a585
    "@microsoft/api-extractor": "^7.16.1",
    "@rushstack/eslint-config": "^2.5.1",
    "@types/diff": "^3.5.1",
    "@types/mocha": "^8.2.2",
    "@types/node": "^14.18.0",
    "@types/random-js": "^1.0.31",
    "@typescript-eslint/eslint-plugin": "~5.9.0",
    "@typescript-eslint/parser": "~5.9.0",
    "concurrently": "^6.2.0",
    "copyfiles": "^2.1.0",
    "cross-env": "^7.0.2",
    "diff": "^3.5.0",
    "eslint": "~8.6.0",
    "eslint-plugin-editorconfig": "~3.2.0",
    "eslint-plugin-eslint-comments": "~3.2.0",
    "eslint-plugin-import": "~2.25.4",
    "eslint-plugin-no-null": "~1.0.2",
    "eslint-plugin-react": "~7.28.0",
    "eslint-plugin-unicorn": "~40.0.0",
    "mocha": "^8.4.0",
    "nyc": "^15.0.0",
    "random-js": "^1.0.8",
    "rimraf": "^2.6.2",
    "typescript": "~4.1.3",
    "typescript-formatter": "7.1.0"
  },
  "typeValidation": {
    "version": "0.58.3000",
    "broken": {}
  }
}<|MERGE_RESOLUTION|>--- conflicted
+++ resolved
@@ -67,14 +67,9 @@
   "devDependencies": {
     "@fluidframework/build-common": "^0.23.0",
     "@fluidframework/eslint-config-fluid": "^0.27.0",
-<<<<<<< HEAD
     "@fluidframework/mocha-test-setup": "^0.59.1000",
     "@fluidframework/test-runtime-utils": "^0.59.1000",
-=======
-    "@fluidframework/mocha-test-setup": "^0.58.3000",
-    "@fluidframework/test-runtime-utils": "^0.58.3000",
     "@fluidframework/undo-redo-previous": "npm:@fluidframework/undo-redo@0.58.2000",
->>>>>>> 5681a585
     "@microsoft/api-extractor": "^7.16.1",
     "@rushstack/eslint-config": "^2.5.1",
     "@types/diff": "^3.5.1",
