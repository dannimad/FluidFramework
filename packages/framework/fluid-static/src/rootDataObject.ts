/*!
 * Copyright (c) Microsoft Corporation and contributors. All rights reserved.
 * Licensed under the MIT License.
 */
import {
	BaseContainerRuntimeFactory,
	DataObject,
	DataObjectFactory,
} from "@fluidframework/aqueduct";
import { IContainerRuntime } from "@fluidframework/container-runtime-definitions";
import { IFluidLoadable, IRequest } from "@fluidframework/core-interfaces";
import { FlushMode } from "@fluidframework/runtime-definitions";
import { IRuntimeFactory } from "@fluidframework/container-definitions";
import { RequestParser } from "@fluidframework/runtime-utils";
import { ContainerRuntime } from "@fluidframework/container-runtime";
import {
	ContainerSchema,
	DataObjectClass,
	IRootDataObject,
	LoadableObjectClass,
	LoadableObjectClassRecord,
	LoadableObjectRecord,
	SharedObjectClass,
} from "./types";
import { isDataObjectClass, isSharedObjectClass, parseDataObjectsFromSharedObjects } from "./utils";

/**
 * Input props for {@link RootDataObject.initializingFirstTime}.
 */
export interface RootDataObjectProps {
	/**
	 * Initial object structure with which the {@link RootDataObject} will be first-time initialized.
	 *
	 * @see {@link RootDataObject.initializingFirstTime}
	 */
	initialObjects: LoadableObjectClassRecord;
}

/**
 * The entry-point/root collaborative object of the {@link IFluidContainer | Fluid Container}.
 * Abstracts the dynamic code required to build a Fluid Container into a static representation for end customers.
 */
class RootDataObject
	extends DataObject<{ InitialState: RootDataObjectProps }>
	implements IRootDataObject
{
	private readonly initialObjectsDirKey = "initial-objects-key";
	private readonly _initialObjects: LoadableObjectRecord = {};
	public get IRootDataObject() {
		return this;
	}

	private get initialObjectsDir() {
		const dir = this.root.getSubDirectory(this.initialObjectsDirKey);
		if (dir === undefined) {
			throw new Error("InitialObjects sub-directory was not initialized");
		}
		return dir;
	}

	/**
	 * The first time this object is initialized, creates each object identified in
	 * {@link RootDataObjectProps.initialObjects} and stores them as unique values in the root directory.
	 *
	 * @see {@link @fluidframework/aqueduct#PureDataObject.initializingFirstTime}
	 */
	protected async initializingFirstTime(props: RootDataObjectProps) {
		this.root.createSubDirectory(this.initialObjectsDirKey);

		// Create initial objects provided by the developer
		const initialObjectsP: Promise<void>[] = [];
		Object.entries(props.initialObjects).forEach(([id, objectClass]) => {
			const createObject = async () => {
				const obj = await this.create(objectClass);
				this.initialObjectsDir.set(id, obj.handle);
			};
			initialObjectsP.push(createObject());
		});

		await Promise.all(initialObjectsP);
	}

	/**
	 * Every time an instance is initialized, loads all of the initial objects in the root directory so they can be
	 * accessed immediately.
	 *
	 * @see {@link @fluidframework/aqueduct#PureDataObject.hasInitialized}
	 */
	protected async hasInitialized() {
		// We will always load the initial objects so they are available to the developer
		const loadInitialObjectsP: Promise<void>[] = [];
		for (const [key, value] of Array.from(this.initialObjectsDir.entries())) {
			const loadDir = async () => {
				const obj = await value.get();
				Object.assign(this._initialObjects, { [key]: obj });
			};
			loadInitialObjectsP.push(loadDir());
		}

		await Promise.all(loadInitialObjectsP);
	}

	/**
	 * {@inheritDoc IRootDataObject.initialObjects}
	 */
	public get initialObjects(): LoadableObjectRecord {
		if (Object.keys(this._initialObjects).length === 0) {
			throw new Error("Initial Objects were not correctly initialized");
		}
		return this._initialObjects;
	}

	/**
	 * {@inheritDoc IRootDataObject.create}
	 */
	public async create<T extends IFluidLoadable>(objectClass: LoadableObjectClass<T>): Promise<T> {
		if (isDataObjectClass(objectClass)) {
			return this.createDataObject<T>(objectClass);
		} else if (isSharedObjectClass(objectClass)) {
			return this.createSharedObject<T>(objectClass);
		}
		throw new Error("Could not create new Fluid object because an unknown object was passed");
	}

	private async createDataObject<T extends IFluidLoadable>(
		dataObjectClass: DataObjectClass<T>,
	): Promise<T> {
		const factory = dataObjectClass.factory;
		const packagePath = [...this.context.packagePath, factory.type];
		const dataStore = await this.context.containerRuntime.createDataStore(packagePath);
		const entryPoint = await dataStore.entryPoint.get();
		return entryPoint as unknown as T;
	}

	private createSharedObject<T extends IFluidLoadable>(
		sharedObjectClass: SharedObjectClass<T>,
	): T {
		const factory = sharedObjectClass.getFactory();
		const obj = this.runtime.createChannel(undefined, factory.type);
		return obj as unknown as T;
	}
}

const rootDataStoreId = "rootDOId";

/**
 * @internal
 */
export function createDOProviderContainerRuntimeFactory(props: {
	schema: ContainerSchema;
}): IRuntimeFactory {
	return new DOProviderContainerRuntimeFactory(props.schema);
}

/**
 * Container code that provides a single {@link IRootDataObject}.
 *
 * @remarks
 *
 * This data object is dynamically customized (registry and initial objects) based on the schema provided.
 * to the container runtime factory.
<<<<<<< HEAD
=======
 * @deprecated use {@link createDOProviderContainerRuntimeFactory} instead
 * @internal
>>>>>>> 39ac6d5a
 */
class DOProviderContainerRuntimeFactory extends BaseContainerRuntimeFactory {
	private readonly rootDataObjectFactory: DataObjectFactory<
		RootDataObject,
		{
			InitialState: RootDataObjectProps;
		}
	>;

	private readonly initialObjects: LoadableObjectClassRecord;

	constructor(schema: ContainerSchema) {
		const [registryEntries, sharedObjects] = parseDataObjectsFromSharedObjects(schema);
		const rootDataObjectFactory = new DataObjectFactory(
			"rootDO",
			RootDataObject,
			sharedObjects,
			{},
			registryEntries,
		);
		const provideEntryPoint = async (containerRuntime: IContainerRuntime) => {
			const entryPoint =
				await containerRuntime.getAliasedDataStoreEntryPoint(rootDataStoreId);
			if (entryPoint === undefined) {
				throw new Error(`default dataStore [${rootDataStoreId}] must exist`);
			}
			return entryPoint.get();
		};
		const getDefaultObject = async (request: IRequest, runtime: IContainerRuntime) => {
			const parser = RequestParser.create(request);
			if (parser.pathParts.length === 0) {
				// This cast is safe as ContainerRuntime.loadRuntime is called in the base class
				return (runtime as ContainerRuntime).resolveHandle({
					url: `/${rootDataStoreId}${parser.query}`,
					headers: request.headers,
				});
			}
			return undefined; // continue search
		};
		super({
			registryEntries: [rootDataObjectFactory.registryEntry],
			requestHandlers: [getDefaultObject],
			// temporary workaround to disable message batching until the message batch size issue is resolved
			// resolution progress is tracked by the Feature 465 work item in AzDO
			runtimeOptions: { flushMode: FlushMode.Immediate },
			provideEntryPoint,
		});
		this.rootDataObjectFactory = rootDataObjectFactory;
		this.initialObjects = schema.initialObjects;
	}

	/**
	 * {@inheritDoc @fluidframework/aqueduct#BaseContainerRuntimeFactory.containerInitializingFirstTime}
	 */
	protected async containerInitializingFirstTime(runtime: IContainerRuntime) {
		// The first time we create the container we create the RootDataObject
		await this.rootDataObjectFactory.createRootInstance(rootDataStoreId, runtime, {
			initialObjects: this.initialObjects,
		});
	}
}<|MERGE_RESOLUTION|>--- conflicted
+++ resolved
@@ -159,11 +159,8 @@
  *
  * This data object is dynamically customized (registry and initial objects) based on the schema provided.
  * to the container runtime factory.
-<<<<<<< HEAD
-=======
- * @deprecated use {@link createDOProviderContainerRuntimeFactory} instead
+ *
  * @internal
->>>>>>> 39ac6d5a
  */
 class DOProviderContainerRuntimeFactory extends BaseContainerRuntimeFactory {
 	private readonly rootDataObjectFactory: DataObjectFactory<
