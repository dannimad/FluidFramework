/*!
 * Copyright (c) Microsoft Corporation and contributors. All rights reserved.
 * Licensed under the MIT License.
 */

import { generateUser } from "@fluidframework/server-services-client";
import { InsecureTokenProvider } from "@fluidframework/test-client-utils";
<<<<<<< HEAD
import { AzureClient } from "..";
import { createAzureTokenProvider } from "./AzureTokenFactory";
=======
import {
    AzureClient,
    LOCAL_MODE_TENANT_ID,
} from "..";
>>>>>>> be33d32a

// This function will determine if local or remote mode is required (based on FLUID_CLIENT),
// and return a new AzureClient instance based on the mode by setting the Connection config
// accordingly.
export function createAzureClient(): AzureClient {
    const useAzure = process.env.FLUID_CLIENT === "azure";
    const tenantId = useAzure ? process.env.fluid__webpack__tenantId as string : "frs-client-tenant";

    // use AzureClient remote mode will run against live Azure Relay Service.
    // Default to running Tinylicious for PR validation
    // and local testing so it's not hindered by service availability
    const connectionProps = useAzure ? {
        tenantId,
        tokenProvider: createAzureTokenProvider(),
        orderer: "https://alfred.westus2.fluidrelay.azure.com",
        storage: "https://historian.westus2.fluidrelay.azure.com",
    } : {
<<<<<<< HEAD
        tenantId: "local",
        tokenProvider: new InsecureTokenProvider("fooBar", generateUser()),
=======
        tenantId: LOCAL_MODE_TENANT_ID,
        tokenProvider: new InsecureTokenProvider("fooBar", user),
>>>>>>> be33d32a
        orderer: "http://localhost:7070",
        storage: "http://localhost:7070",
    };
    return new AzureClient({ connection: connectionProps });
}<|MERGE_RESOLUTION|>--- conflicted
+++ resolved
@@ -5,15 +5,11 @@
 
 import { generateUser } from "@fluidframework/server-services-client";
 import { InsecureTokenProvider } from "@fluidframework/test-client-utils";
-<<<<<<< HEAD
-import { AzureClient } from "..";
-import { createAzureTokenProvider } from "./AzureTokenFactory";
-=======
 import {
     AzureClient,
     LOCAL_MODE_TENANT_ID,
 } from "..";
->>>>>>> be33d32a
+import { createAzureTokenProvider } from "./AzureTokenFactory";
 
 // This function will determine if local or remote mode is required (based on FLUID_CLIENT),
 // and return a new AzureClient instance based on the mode by setting the Connection config
@@ -31,13 +27,8 @@
         orderer: "https://alfred.westus2.fluidrelay.azure.com",
         storage: "https://historian.westus2.fluidrelay.azure.com",
     } : {
-<<<<<<< HEAD
-        tenantId: "local",
+        tenantId: LOCAL_MODE_TENANT_ID,
         tokenProvider: new InsecureTokenProvider("fooBar", generateUser()),
-=======
-        tenantId: LOCAL_MODE_TENANT_ID,
-        tokenProvider: new InsecureTokenProvider("fooBar", user),
->>>>>>> be33d32a
         orderer: "http://localhost:7070",
         storage: "http://localhost:7070",
     };
