--- conflicted
+++ resolved
@@ -1,10 +1,6 @@
 {
   "name": "@fluidframework/component-base",
-<<<<<<< HEAD
   "version": "0.20.0",
-=======
-  "version": "0.19.1",
->>>>>>> 04de2ac4
   "description": "Component base.",
   "repository": "microsoft/FluidFramework",
   "license": "MIT",
@@ -56,7 +52,6 @@
   "dependencies": {
     "@fluidframework/common-definitions": "^0.18.0",
     "@fluidframework/common-utils": "^0.19.0",
-<<<<<<< HEAD
     "@fluidframework/component-core-interfaces": "^0.20.0",
     "@fluidframework/component-runtime": "^0.20.0",
     "@fluidframework/component-runtime-definitions": "^0.20.0",
@@ -64,15 +59,6 @@
     "@fluidframework/container-runtime": "^0.20.0",
     "@fluidframework/runtime-definitions": "^0.20.0",
     "@fluidframework/shared-object-base": "^0.20.0"
-=======
-    "@fluidframework/component-core-interfaces": "^0.19.1",
-    "@fluidframework/component-runtime": "^0.19.1",
-    "@fluidframework/component-runtime-definitions": "^0.19.1",
-    "@fluidframework/container-definitions": "^0.19.1",
-    "@fluidframework/container-runtime": "^0.19.1",
-    "@fluidframework/runtime-definitions": "^0.19.1",
-    "@fluidframework/shared-object-base": "^0.19.1"
->>>>>>> 04de2ac4
   },
   "devDependencies": {
     "@fluidframework/build-common": "^0.16.0",
