--- conflicted
+++ resolved
@@ -57,25 +57,11 @@
 		"typescript": "~4.5.5"
 	},
 	"typeValidation": {
-<<<<<<< HEAD
-		"broken": {}
-=======
-		"version": "2.0.0-internal.4.0.0",
-		"previousVersionStyle": "^previousMajor",
-		"baselineRange": ">=2.0.0-internal.3.0.0 <2.0.0-internal.4.0.0",
-		"baselineVersion": "2.0.0-internal.3.0.0",
 		"broken": {
-			"InterfaceDeclaration_ITelemetryContext": {
-				"forwardCompat": false
-			},
 			"RemovedEnumDeclaration_BindState": {
 				"forwardCompat": false,
 				"backCompat": false
-			},
-			"InterfaceDeclaration_IFluidDataStoreChannel": {
-				"forwardCompat": false
 			}
 		}
->>>>>>> fb751987
 	}
 }