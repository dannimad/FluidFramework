--- conflicted
+++ resolved
@@ -586,49 +586,6 @@
 		assert.strictEqual(summaryData?.redirectTable.size, 3);
 	});
 
-<<<<<<< HEAD
-	it("fetching deleted blob fails", async () => {
-		await runtime.attach();
-		await runtime.connect();
-		const blob1Contents = IsoBuffer.from("blob1", "utf8");
-		const blob2Contents = IsoBuffer.from("blob2", "utf8");
-		const handle1P = runtime.createBlob(blob1Contents);
-		const handle2P = runtime.createBlob(blob2Contents);
-		await runtime.processAll();
-
-		const blob1Handle = await handle1P;
-		const blob2Handle = await handle2P;
-
-		// Validate that the blobs can be retrieved.
-		assert.strictEqual(await runtime.getBlob(blob1Handle), blob1Contents);
-		assert.strictEqual(await runtime.getBlob(blob2Handle), blob2Contents);
-
-		// Delete blob1. Retrieving it should result in an error.
-		runtime.deleteBlob(blob1Handle);
-		await assert.rejects(
-			async () => runtime.getBlob(blob1Handle),
-			(error: any) => {
-				const blob1Id = blob1Handle.absolutePath.split("/")[2];
-				const correctErrorType = error.code === 404;
-				const correctErrorMessage = error.message === `Blob was deleted: ${blob1Id}`;
-				return correctErrorType && correctErrorMessage;
-			},
-			"Deleted blob2 fetch should have failed",
-		);
-
-		// Delete blob2. Retrieving it should result in an error.
-		runtime.deleteBlob(blob2Handle);
-		await assert.rejects(
-			async () => runtime.getBlob(blob2Handle),
-			(error: any) => {
-				const blob2Id = blob2Handle.absolutePath.split("/")[2];
-				const correctErrorType = error.code === 404;
-				const correctErrorMessage = error.message === `Blob was deleted: ${blob2Id}`;
-				return correctErrorType && correctErrorMessage;
-			},
-			"Deleted blob2 fetch should have failed",
-		);
-=======
 	describe("Garbage Collection", () => {
 		let redirectTable: Map<string, string | undefined>;
 
@@ -782,6 +739,5 @@
 			);
 			assert(!redirectTable.has(blob2.storageId), "blob2 storageId should have been deleted");
 		});
->>>>>>> cc181143
 	});
 });