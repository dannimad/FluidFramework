--- conflicted
+++ resolved
@@ -43,13 +43,9 @@
             // eslint-disable-next-line @typescript-eslint/consistent-type-assertions
             containerRuntime = {
                 IComponentRegistry: registry,
-<<<<<<< HEAD
                 notifyComponentInstantiated: (c) => { },
-=======
-                notifyComponentInstantiated: (c) => {},
                 isLocal: () => false,
-                on: (event, listener) => {},
->>>>>>> 781980f6
+                on: (event, listener) => { },
             } as ContainerRuntime;
         });
 
@@ -112,13 +108,9 @@
             // eslint-disable-next-line @typescript-eslint/consistent-type-assertions
             containerRuntime = {
                 IComponentRegistry: registryWithSubRegistries,
-<<<<<<< HEAD
                 notifyComponentInstantiated: (c) => { },
-=======
-                notifyComponentInstantiated: (c) => {},
                 isLocal: () => false,
-                on: (event, listener) => {},
->>>>>>> 781980f6
+                on: (event, listener) => { },
             } as ContainerRuntime;
             localComponentContext = new LocalComponentContext(
                 "Test1",
@@ -168,13 +160,9 @@
             // eslint-disable-next-line @typescript-eslint/consistent-type-assertions
             containerRuntime = {
                 IComponentRegistry: registry,
-<<<<<<< HEAD
                 notifyComponentInstantiated: (c) => { },
-=======
-                notifyComponentInstantiated: (c) => {},
                 isLocal: () => false,
-                on: (event, listener) => {},
->>>>>>> 781980f6
+                on: (event, listener) => { },
             } as ContainerRuntime;
         });
 
