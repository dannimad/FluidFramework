/*!
 * Copyright (c) Microsoft Corporation and contributors. All rights reserved.
 * Licensed under the MIT License.
 */

import { ICompressionRuntimeOptions } from "../containerRuntime.js";
import { type IBatchMetadata } from "../metadata.js";

import { BatchMessage, IBatch, IBatchCheckpoint } from "./definitions.js";

export interface IBatchManagerOptions {
	readonly hardLimit: number;
	readonly compressionOptions?: ICompressionRuntimeOptions;

	/**
	 * If true, the outbox is allowed to rebase the batch during flushing.
	 */
	readonly canRebase: boolean;
}

export interface BatchSequenceNumbers {
	referenceSequenceNumber?: number;
	clientSequenceNumber?: number;
}

/** Type alias for the batchId stored in batch metadata */
export type BatchId = string;

/** Compose original client ID and client sequence number into BatchId to stamp on the message during reconnect */
export function generateBatchId(originalClientId: string, batchStartCsn: number): BatchId {
	//* TODO: Finalize format.  Don't need to optimize for parsing...
	return JSON.stringify([originalClientId, batchStartCsn]);
}

/**
 * Estimated size of the stringification overhead for an op accumulated
 * from runtime to loader to the service.
 */
const opOverhead = 200;

/**
 * Helper class that manages partial batch & rollback.
 */
export class BatchManager {
	private pendingBatch: BatchMessage[] = [];
	private batchContentSize = 0;
	private hasReentrantOps = false;

	public get length() {
		return this.pendingBatch.length;
	}
	public get contentSizeInBytes() {
		return this.batchContentSize;
	}

	public get sequenceNumbers(): BatchSequenceNumbers {
		return {
			referenceSequenceNumber: this.referenceSequenceNumber,
			clientSequenceNumber: this.clientSequenceNumber,
		};
	}

	private get referenceSequenceNumber(): number | undefined {
		return this.pendingBatch.length === 0
			? undefined
			: // Non null asserting here since we are checking the length above
				// eslint-disable-next-line @typescript-eslint/no-non-null-assertion
				this.pendingBatch[this.pendingBatch.length - 1]!.referenceSequenceNumber;
	}

	/**
	 * The last-processed CSN when this batch started.
	 * This is used to ensure that while the batch is open, no incoming ops are processed.
	 */
	private clientSequenceNumber: number | undefined;

	constructor(public readonly options: IBatchManagerOptions) {}

	public push(
		message: BatchMessage,
		reentrant: boolean,
		currentClientSequenceNumber?: number,
	): boolean {
		const contentSize = this.batchContentSize + (message.contents?.length ?? 0);
		const opCount = this.pendingBatch.length;
		this.hasReentrantOps = this.hasReentrantOps || reentrant;

		// Attempt to estimate batch size, aka socket message size.
		// Each op has pretty large envelope, estimating to be 200 bytes.
		// Also content will be strigified, and that adds a lot of overhead due to a lot of escape characters.
		// Not taking it into account, as compression work should help there - compressed payload will be
		// initially stored as base64, and that requires only 2 extra escape characters.
		const socketMessageSize = contentSize + opOverhead * opCount;

		if (socketMessageSize >= this.options.hardLimit) {
			return false;
		}

		if (this.pendingBatch.length === 0) {
			this.clientSequenceNumber = currentClientSequenceNumber;
		}

		this.batchContentSize = contentSize;
		this.pendingBatch.push(message);
		return true;
	}

	public get empty() {
		return this.pendingBatch.length === 0;
	}

	/**
	 * Gets the pending batch and clears state for the next batch.
	 */
	public popBatch(batchId?: BatchId): IBatch {
		const batch: IBatch = {
			messages: this.pendingBatch,
			contentSizeInBytes: this.batchContentSize,
			referenceSequenceNumber: this.referenceSequenceNumber,
			hasReentrantOps: this.hasReentrantOps,
		};

		this.pendingBatch = [];
		this.batchContentSize = 0;
		this.clientSequenceNumber = undefined;
		this.hasReentrantOps = false;

		return addBatchMetadata(batch, batchId);
	}

	/**
	 * Capture the pending state at this point
	 */
	public checkpoint(): IBatchCheckpoint {
		const startPoint = this.pendingBatch.length;
		return {
			rollback: (process: (message: BatchMessage) => void) => {
				for (let i = this.pendingBatch.length; i > startPoint; ) {
					i--;
					// Non null asserting here since we are iterating though pendingBatch
					// eslint-disable-next-line @typescript-eslint/no-non-null-assertion
					const message = this.pendingBatch[i]!;
					this.batchContentSize -= message.contents?.length ?? 0;
					process(message);
				}

				this.pendingBatch.length = startPoint;
			},
		};
	}
}

const addBatchMetadata = (batch: IBatch, batchId?: BatchId): IBatch => {
	const batchEnd = batch.messages.length - 1;
	const firstMetadata: Partial<IBatchMetadata> = batch.messages[0].metadata ?? {};
	const lastMetadata: Partial<IBatchMetadata> = batch.messages[batchEnd].metadata ?? {};

	if (batch.messages.length > 1) {
<<<<<<< HEAD
		firstMetadata.batch = true;
		lastMetadata.batch = false;
		batch.messages[0].metadata = firstMetadata;
		batch.messages[batchEnd].metadata = lastMetadata;
	}

	if (batchId !== undefined) {
		firstMetadata.batchId = batchId;
		batch.messages[0].metadata = firstMetadata;
=======
		// Non null asserting here because of the length check above
		// eslint-disable-next-line @typescript-eslint/no-non-null-assertion
		batch.messages[0]!.metadata = {
			// Non null asserting here because of the length check above
			// eslint-disable-next-line @typescript-eslint/no-non-null-assertion
			...batch.messages[0]!.metadata,
			batch: true,
		};
		// Non null asserting here because of the length check above
		// eslint-disable-next-line @typescript-eslint/no-non-null-assertion
		batch.messages[batch.messages.length - 1]!.metadata = {
			// Non null asserting here because of the length check above
			// eslint-disable-next-line @typescript-eslint/no-non-null-assertion
			...batch.messages[batch.messages.length - 1]!.metadata,
			batch: false,
		};
>>>>>>> 2900042d
	}

	return batch;
};

/**
 * Estimates the real size in bytes on the socket for a given batch. It assumes that
 * the envelope size (and the size of an empty op) is 200 bytes, taking into account
 * extra overhead from stringification.
 *
 * @param batch - the batch to inspect
 * @returns An estimate of the payload size in bytes which will be produced when the batch is sent over the wire
 */
export const estimateSocketSize = (batch: IBatch): number => {
	return batch.contentSizeInBytes + opOverhead * batch.messages.length;
};

export const sequenceNumbersMatch = (
	seqNums: BatchSequenceNumbers,
	otherSeqNums: BatchSequenceNumbers,
): boolean => {
	return (
		(seqNums.referenceSequenceNumber === undefined ||
			otherSeqNums.referenceSequenceNumber === undefined ||
			seqNums.referenceSequenceNumber === otherSeqNums.referenceSequenceNumber) &&
		(seqNums.clientSequenceNumber === undefined ||
			otherSeqNums.clientSequenceNumber === undefined ||
			seqNums.clientSequenceNumber === otherSeqNums.clientSequenceNumber)
	);
};<|MERGE_RESOLUTION|>--- conflicted
+++ resolved
@@ -151,42 +151,29 @@
 }
 
 const addBatchMetadata = (batch: IBatch, batchId?: BatchId): IBatch => {
+	// non-null-assertion here is required for accessing the metadata property of the first/last messages.
+	// they're safe since we check the length first.
+	/* eslint-disable @typescript-eslint/no-non-null-assertion */
+
 	const batchEnd = batch.messages.length - 1;
-	const firstMetadata: Partial<IBatchMetadata> = batch.messages[0].metadata ?? {};
-	const lastMetadata: Partial<IBatchMetadata> = batch.messages[batchEnd].metadata ?? {};
+	const firstMetadata: Partial<IBatchMetadata> = batch.messages[0]?.metadata ?? {};
+	const lastMetadata: Partial<IBatchMetadata> = batch.messages[batchEnd]?.metadata ?? {};
 
 	if (batch.messages.length > 1) {
-<<<<<<< HEAD
 		firstMetadata.batch = true;
 		lastMetadata.batch = false;
-		batch.messages[0].metadata = firstMetadata;
-		batch.messages[batchEnd].metadata = lastMetadata;
+		batch.messages[0]!.metadata = firstMetadata;
+		batch.messages[batchEnd]!.metadata = lastMetadata;
 	}
 
 	if (batchId !== undefined) {
 		firstMetadata.batchId = batchId;
-		batch.messages[0].metadata = firstMetadata;
-=======
-		// Non null asserting here because of the length check above
-		// eslint-disable-next-line @typescript-eslint/no-non-null-assertion
-		batch.messages[0]!.metadata = {
-			// Non null asserting here because of the length check above
-			// eslint-disable-next-line @typescript-eslint/no-non-null-assertion
-			...batch.messages[0]!.metadata,
-			batch: true,
-		};
-		// Non null asserting here because of the length check above
-		// eslint-disable-next-line @typescript-eslint/no-non-null-assertion
-		batch.messages[batch.messages.length - 1]!.metadata = {
-			// Non null asserting here because of the length check above
-			// eslint-disable-next-line @typescript-eslint/no-non-null-assertion
-			...batch.messages[batch.messages.length - 1]!.metadata,
-			batch: false,
-		};
->>>>>>> 2900042d
+		batch.messages[0]!.metadata = firstMetadata;
 	}
 
 	return batch;
+
+	/* eslint-enable @typescript-eslint/no-non-null-assertion */
 };
 
 /**
