/*!
 * Copyright (c) Microsoft Corporation and contributors. All rights reserved.
 * Licensed under the MIT License.
 */
import {
	ITelemetryBaseLogger,
	ITelemetryGenericEvent,
	FluidObject,
	IFluidHandle,
	IFluidHandleContext,
	// eslint-disable-next-line import/no-deprecated
	IFluidRouter,
	IRequest,
	IResponse,
	IProvideFluidHandleContext,
} from "@fluidframework/core-interfaces";
import {
	IAudience,
	IBatchMessage,
	IContainerContext,
	IDeltaManager,
	IRuntime,
	ICriticalContainerError,
	AttachState,
	ILoaderOptions,
	ILoader,
	LoaderHeader,
	IGetPendingLocalStateProps,
} from "@fluidframework/container-definitions";
import {
	IContainerRuntime,
	IContainerRuntimeEvents,
} from "@fluidframework/container-runtime-definitions";
import { assert, delay, LazyPromise } from "@fluidframework/core-utils";
import { Trace, TypedEventEmitter } from "@fluid-internal/client-utils";
import {
	createChildLogger,
	createChildMonitoringContext,
	DataCorruptionError,
	DataProcessingError,
	GenericError,
	raiseConnectedEvent,
	PerformanceEvent,
	// eslint-disable-next-line import/no-deprecated
	TaggedLoggerAdapter,
	MonitoringContext,
	wrapError,
	ITelemetryLoggerExt,
	UsageError,
} from "@fluidframework/telemetry-utils";
import {
	DriverHeader,
	FetchSource,
	IDocumentStorageService,
	ISummaryContext,
} from "@fluidframework/driver-definitions";
import { readAndParse } from "@fluidframework/driver-utils";
import {
	IClientDetails,
	IDocumentMessage,
	IQuorumClients,
	ISequencedDocumentMessage,
	ISignalMessage,
	ISnapshotTree,
	ISummaryContent,
	ISummaryTree,
	MessageType,
	SummaryType,
} from "@fluidframework/protocol-definitions";
import {
	FlushMode,
	FlushModeExperimental,
	gcTreeKey,
	InboundAttachMessage,
	IFluidDataStoreContextDetached,
	IFluidDataStoreRegistry,
	IFluidDataStoreChannel,
	IGarbageCollectionData,
	IEnvelope,
	IInboundSignalMessage,
	ISignalEnvelope,
	NamedFluidDataStoreRegistryEntries,
	ISummaryTreeWithStats,
	ISummarizeInternalResult,
	CreateChildSummarizerNodeParam,
	SummarizeInternalFn,
	channelsTreeName,
	IDataStore,
	ITelemetryContext,
	SerializedIdCompressorWithNoSession,
	IIdCompressor,
	IIdCompressorCore,
	IdCreationRange,
	SerializedIdCompressorWithOngoingSession,
} from "@fluidframework/runtime-definitions";
import {
	addBlobToSummary,
	addSummarizeResultToSummary,
	addTreeToSummary,
	RequestParser,
	create404Response,
	exceptionToResponse,
	GCDataBuilder,
	seqFromTree,
	calculateStats,
	TelemetryContext,
	ReadAndParseBlob,
	responseToException,
} from "@fluidframework/runtime-utils";
import { v4 as uuid } from "uuid";
import { ContainerFluidHandleContext } from "./containerHandleContext";
import { FluidDataStoreRegistry } from "./dataStoreRegistry";
import { ReportOpPerfTelemetry, IPerfSignalReport } from "./connectionTelemetry";
import {
	IPendingBatchMessage,
	IPendingLocalState,
	PendingStateManager,
} from "./pendingStateManager";
import { pkgVersion } from "./packageVersion";
import { BlobManager, IBlobManagerLoadInfo, IPendingBlobs } from "./blobManager";
import { DataStores, getSummaryForDatastores } from "./dataStores";
import {
	aliasBlobName,
	blobsTreeName,
	chunksBlobName,
	createRootSummarizerNodeWithGC,
	electedSummarizerBlobName,
	extractSummaryMetadataMessage,
	IContainerRuntimeMetadata,
	ICreateContainerMetadata,
	idCompressorBlobName,
	IRootSummarizerNodeWithGC,
	ISummaryMetadataMessage,
	metadataBlobName,
	Summarizer,
	SummaryManager,
	wrapSummaryInChannelsTree,
	SummaryCollection,
	ISerializedElection,
	OrderedClientCollection,
	OrderedClientElection,
	SummarizerClientElection,
	summarizerClientType,
	SubmitSummaryResult,
	IConnectableRuntime,
	IGeneratedSummaryStats,
	ISubmitSummaryOptions,
	ISummarizerInternalsProvider,
	ISummarizerRuntime,
	IRefreshSummaryAckOptions,
	RunWhileConnectedCoordinator,
	IGenerateSummaryTreeResult,
	RetriableSummaryError,
	IOnDemandSummarizeOptions,
	ISummarizeResults,
	IEnqueueSummarizeOptions,
	EnqueueSummarizeResult,
	ISummarizerEvents,
	IBaseSummarizeResult,
	ISummarizer,
} from "./summary";
import { formExponentialFn, Throttler } from "./throttler";
import {
	GarbageCollector,
	GCNodeType,
	gcTombstoneGenerationOptionName,
	IGarbageCollector,
	IGCRuntimeOptions,
	IGCStats,
	trimLeadingAndTrailingSlashes,
} from "./gc";
import { channelToDataStore, IDataStoreAliasMessage, isDataStoreAliasMessage } from "./dataStore";
import { BindBatchTracker } from "./batchTracker";
import { ScheduleManager } from "./scheduleManager";
import {
	BatchMessage,
	IBatch,
	IBatchCheckpoint,
	OpCompressor,
	OpDecompressor,
	Outbox,
	OpSplitter,
	RemoteMessageProcessor,
	OpGroupingManager,
	getLongStack,
} from "./opLifecycle";
import { DeltaManagerSummarizerProxy } from "./deltaManagerSummarizerProxy";
import { IBatchMetadata, IIdAllocationMetadata } from "./metadata";
import {
	ContainerMessageType,
	type InboundSequencedContainerRuntimeMessage,
	type InboundSequencedContainerRuntimeMessageOrSystemMessage,
	type ContainerRuntimeIdAllocationMessage,
	type LocalContainerRuntimeMessage,
	type OutboundContainerRuntimeMessage,
	type UnknownContainerRuntimeMessage,
} from "./messageTypes";

/**
 * Utility to implement compat behaviors given an unknown message type
 * The parameters are typed to support compile-time enforcement of handling all known types/behaviors
 *
 * @param _unknownContainerRuntimeMessageType - Typed as something unexpected, to ensure all known types have been
 * handled before calling this function (e.g. in a switch statement).
 * @param compatBehavior - Typed redundantly with CompatModeBehavior to ensure handling is added when updating that type
 */
function compatBehaviorAllowsMessageType(
	_unknownContainerRuntimeMessageType: UnknownContainerRuntimeMessage["type"],
	compatBehavior: "Ignore" | "FailToProcess" | undefined,
): boolean {
	// undefined defaults to same behavior as "FailToProcess"
	return compatBehavior === "Ignore";
}

/**
 * @public
 */
export interface ISummaryBaseConfiguration {
	/**
	 * Delay before first attempt to spawn summarizing container.
	 */
	initialSummarizerDelayMs: number;

	/**
	 * Defines the maximum allowed time to wait for a pending summary ack.
	 * The maximum amount of time client will wait for a summarize is the minimum of
	 * maxSummarizeAckWaitTime (currently 3 * 60 * 1000) and maxAckWaitTime.
	 */
	maxAckWaitTime: number;
	/**
	 * Defines the maximum number of Ops in between Summaries that can be
	 * allowed before forcibly electing a new summarizer client.
	 */
	maxOpsSinceLastSummary: number;
}

/**
 * @public
 */
export interface ISummaryConfigurationHeuristics extends ISummaryBaseConfiguration {
	state: "enabled";
	/**
	 * Defines the maximum allowed time, since the last received Ack, before running the summary
	 * with reason maxTime.
	 * For example, say we receive ops one by one just before the idle time is triggered.
	 * In this case, we still want to run a summary since it's been a while since the last summary.
	 */
	maxTime: number;
	/**
	 * Defines the maximum number of Ops, since the last received Ack, that can be allowed
	 * before running the summary with reason maxOps.
	 */
	maxOps: number;
	/**
	 * Defines the minimum number of Ops, since the last received Ack, that can be allowed
	 * before running the last summary.
	 */
	minOpsForLastSummaryAttempt: number;
	/**
	 * Defines the lower boundary for the allowed time in between summarizations.
	 * Pairs with maxIdleTime to form a range.
	 * For example, if we only receive 1 op, we don't want to have the same idle time as say 100 ops.
	 * Based on the boundaries we set in minIdleTime and maxIdleTime, the idle time will change
	 * linearly depending on the number of ops we receive.
	 */
	minIdleTime: number;
	/**
	 * Defines the upper boundary for the allowed time in between summarizations.
	 * Pairs with minIdleTime to form a range.
	 * For example, if we only receive 1 op, we don't want to have the same idle time as say 100 ops.
	 * Based on the boundaries we set in minIdleTime and maxIdleTime, the idle time will change
	 * linearly depending on the number of ops we receive.
	 */
	maxIdleTime: number;
	/**
	 * Runtime op weight to use in heuristic summarizing.
	 * This number is a multiplier on the number of runtime ops we process when running summarize heuristics.
	 * For example: (multiplier) * (number of runtime ops) = weighted number of runtime ops
	 */
	runtimeOpWeight: number;
	/**
	 * Non-runtime op weight to use in heuristic summarizing
	 * This number is a multiplier on the number of non-runtime ops we process when running summarize heuristics.
	 * For example: (multiplier) * (number of non-runtime ops) = weighted number of non-runtime ops
	 */
	nonRuntimeOpWeight: number;

	/**
	 * Number of ops since last summary needed before a non-runtime op can trigger running summary heuristics.
	 *
	 * Note: Any runtime ops sent before the threshold is reached will trigger heuristics normally.
	 * This threshold ONLY applies to non-runtime ops triggering summaries.
	 *
	 * For example: Say the threshold is 20. Sending 19 non-runtime ops will not trigger any heuristic checks.
	 * Sending the 20th non-runtime op will trigger the heuristic checks for summarizing.
	 */
	nonRuntimeHeuristicThreshold?: number;
}

/**
 * @public
 */
export interface ISummaryConfigurationDisableSummarizer {
	state: "disabled";
}

/**
 * @public
 */
export interface ISummaryConfigurationDisableHeuristics extends ISummaryBaseConfiguration {
	state: "disableHeuristics";
}

/**
 * @public
 */
export type ISummaryConfiguration =
	| ISummaryConfigurationDisableSummarizer
	| ISummaryConfigurationDisableHeuristics
	| ISummaryConfigurationHeuristics;

/**
 * @public
 */
export const DefaultSummaryConfiguration: ISummaryConfiguration = {
	state: "enabled",

	minIdleTime: 0,

	maxIdleTime: 30 * 1000, // 30 secs.

	maxTime: 60 * 1000, // 1 min.

	maxOps: 100, // Summarize if 100 weighted ops received since last snapshot.

	minOpsForLastSummaryAttempt: 10,

	maxAckWaitTime: 3 * 60 * 1000, // 3 mins.

	maxOpsSinceLastSummary: 7000,

	initialSummarizerDelayMs: 5 * 1000, // 5 secs.

	nonRuntimeOpWeight: 0.1,

	runtimeOpWeight: 1.0,

	nonRuntimeHeuristicThreshold: 20,
};

/**
 * @public
 */
export interface ISummaryRuntimeOptions {
	/** Override summary configurations set by the server. */
	summaryConfigOverrides?: ISummaryConfiguration;

	/**
	 * Delay before first attempt to spawn summarizing container.
	 *
	 * @deprecated Use {@link ISummaryRuntimeOptions.summaryConfigOverrides}'s
	 * {@link ISummaryBaseConfiguration.initialSummarizerDelayMs} instead.
	 */
	initialSummarizerDelayMs?: number;
}

/**
 * Options for op compression.
 * @public
 */
export interface ICompressionRuntimeOptions {
	/**
	 * The value the batch's content size must exceed for the batch to be compressed.
	 * By default the value is 600 * 1024 = 614400 bytes. If the value is set to `Infinity`, compression will be disabled.
	 */
	readonly minimumBatchSizeInBytes: number;

	/**
	 * The compression algorithm that will be used to compress the op.
	 * By default the value is `lz4` which is the only compression algorithm currently supported.
	 */
	readonly compressionAlgorithm: CompressionAlgorithms;
}

/**
 * Options for container runtime.
 * @public
 */
export interface IContainerRuntimeOptions {
	readonly summaryOptions?: ISummaryRuntimeOptions;
	readonly gcOptions?: IGCRuntimeOptions;
	/**
	 * Affects the behavior while loading the runtime when the data verification check which
	 * compares the DeltaManager sequence number (obtained from protocol in summary) to the
	 * runtime sequence number (obtained from runtime metadata in summary) finds a mismatch.
	 * 1. "close" (default) will close the container with an assertion.
	 * 2. "log" will log an error event to telemetry, but still continue to load.
	 * 3. "bypass" will skip the check entirely. This is not recommended.
	 */
	readonly loadSequenceNumberVerification?: "close" | "log" | "bypass";
	/**
	 * Sets the flush mode for the runtime. In Immediate flush mode the runtime will immediately
	 * send all operations to the driver layer, while in TurnBased the operations will be buffered
	 * and then sent them as a single batch at the end of the turn.
	 * By default, flush mode is TurnBased.
	 */
	readonly flushMode?: FlushMode;
	/**
	 * Enables the runtime to compress ops. See {@link ICompressionRuntimeOptions}.
	 */
	readonly compressionOptions?: ICompressionRuntimeOptions;
	/**
	 * If specified, when in FlushMode.TurnBased, if the size of the ops between JS turns exceeds this value,
	 * an error will be thrown and the container will close.
	 *
	 * If unspecified, the limit is 950 * 1024.
	 *
	 * 'Infinity' will disable any limit.
	 *
	 * @experimental This config should be driven by the connection with the service and will be moved in the future.
	 */
	readonly maxBatchSizeInBytes?: number;
	/**
	 * If the op payload needs to be chunked in order to work around the maximum size of the batch, this value represents
	 * how large the individual chunks will be. This is only supported when compression is enabled. If after compression, the
	 * batch content size exceeds this value, it will be chunked into smaller ops of this exact size.
	 *
	 * This value is a trade-off between having many small chunks vs fewer larger chunks and by default, the runtime is configured to use
	 * 200 * 1024 = 204800 bytes. This default value ensures that no compressed payload's content is able to exceed {@link IContainerRuntimeOptions.maxBatchSizeInBytes}
	 * regardless of the overhead of an individual op.
	 *
	 * Any value of `chunkSizeInBytes` exceeding {@link IContainerRuntimeOptions.maxBatchSizeInBytes} will disable this feature, therefore if a compressed batch's content
	 * size exceeds {@link IContainerRuntimeOptions.maxBatchSizeInBytes} after compression, the container will close with an instance of `GenericError` with
	 * the `BatchTooLarge` message.
	 */
	readonly chunkSizeInBytes?: number;

	/**
	 * Enable the IdCompressor in the runtime.
	 * @experimental Not ready for use.
	 */
	readonly enableRuntimeIdCompressor?: boolean;

	/**
	 * If enabled, the runtime will block all attempts to send an op inside the
	 * {@link ContainerRuntime#ensureNoDataModelChanges} callback. The callback is used by
	 * {@link @fluidframework/shared-object-base#SharedObjectCore} for event handlers so enabling this
	 * will disallow modifying DDSes while handling DDS events.
	 *
	 * By default, the feature is disabled. If enabled from options, the `Fluid.ContainerRuntime.DisableOpReentryCheck`
	 * can be used to disable it at runtime.
	 */
	readonly enableOpReentryCheck?: boolean;
	/**
	 * If enabled, the runtime will group messages within a batch into a single
	 * message to be sent to the service.
	 * The grouping an ungrouping of such messages is handled by the "OpGroupingManager".
	 *
	 * By default, the feature is disabled. If enabled from options, the `Fluid.ContainerRuntime.DisableGroupedBatching`
	 * flag can be used to disable it at runtime.
	 *
	 * @experimental Not ready for use.
	 */
	readonly enableGroupedBatching?: boolean;
}

/**
 * Accepted header keys for requests coming to the runtime.
 * @public
 */
export enum RuntimeHeaders {
	/** True to wait for a data store to be created and loaded before returning it. */
	wait = "wait",
	/** True if the request is coming from an IFluidHandle. */
	viaHandle = "viaHandle",
}

/** True if a tombstoned object should be returned without erroring
 * @public
 */
export const AllowTombstoneRequestHeaderKey = "allowTombstone"; // Belongs in the enum above, but avoiding the breaking change
/**
 * [IRRELEVANT IF throwOnInactiveLoad OPTION NOT SET] True if an inactive object should be returned without erroring
 * @public
 */
export const AllowInactiveRequestHeaderKey = "allowInactive"; // Belongs in the enum above, but avoiding the breaking change

/**
 * Tombstone error responses will have this header set to true
 * @public
 */
export const TombstoneResponseHeaderKey = "isTombstoned";
/**
 * Inactive error responses will have this header set to true
 * @public
 */
export const InactiveResponseHeaderKey = "isInactive";

/**
 * The full set of parsed header data that may be found on Runtime requests
 */
export interface RuntimeHeaderData {
	wait?: boolean;
	viaHandle?: boolean;
	allowTombstone?: boolean;
	allowInactive?: boolean;
}

/** Default values for Runtime Headers */
export const defaultRuntimeHeaderData: Required<RuntimeHeaderData> = {
	wait: true,
	viaHandle: false,
	allowTombstone: false,
	allowInactive: false,
};

/**
 * Available compression algorithms for op compression.
 * @public
 */
export enum CompressionAlgorithms {
	lz4 = "lz4",
}

/**
 * @deprecated
 * Untagged logger is unsupported going forward. There are old loaders with old ContainerContexts that only
 * have the untagged logger, so to accommodate that scenario the below interface is used. It can be removed once
 * its usage is removed from TaggedLoggerAdapter fallback.
 */
interface OldContainerContextWithLogger extends Omit<IContainerContext, "taggedLogger"> {
	logger: ITelemetryBaseLogger;
	taggedLogger: undefined;
}

/**
 * State saved when the container closes, to be given back to a newly
 * instantiated runtime in a new instance of the container, so it can load to the
 * same state
 */
export interface IPendingRuntimeState {
	/**
	 * Pending ops from PendingStateManager
	 */
	pending?: IPendingLocalState;
	/**
	 * Pending blobs from BlobManager
	 */
	pendingAttachmentBlobs?: IPendingBlobs;
	/**
	 * Pending idCompressor state
	 */
	pendingIdCompressorState?: SerializedIdCompressorWithOngoingSession;
}

const maxConsecutiveReconnectsKey = "Fluid.ContainerRuntime.MaxConsecutiveReconnects";

const defaultFlushMode = FlushMode.TurnBased;

// The actual limit is 1Mb (socket.io and Kafka limits)
// We can't estimate it fully, as we
// - do not know what properties relay service will add
// - we do not stringify final op, thus we do not know how much escaping will be added.
const defaultMaxBatchSizeInBytes = 700 * 1024;

const defaultCompressionConfig = {
	// Batches with content size exceeding this value will be compressed
	minimumBatchSizeInBytes: 614400,
	compressionAlgorithm: CompressionAlgorithms.lz4,
};

const defaultChunkSizeInBytes = 204800;

/** The default time to wait for pending ops to be processed during summarization */
export const defaultPendingOpsWaitTimeoutMs = 1000;
/** The default time to delay a summarization retry attempt when there are pending ops */
export const defaultPendingOpsRetryDelayMs = 1000;

/**
 * Instead of refreshing from latest because we do not have 100% confidence in the state
 * of the current system, we should close the summarizer and let it recover.
 * This delay's goal is to prevent tight restart loops
 */
const defaultCloseSummarizerDelayMs = 5000; // 5 seconds

/**
 * @deprecated use ContainerRuntimeMessageType instead
 * @public
 */
export enum RuntimeMessage {
	FluidDataStoreOp = "component",
	Attach = "attach",
	ChunkedOp = "chunkedOp",
	BlobAttach = "blobAttach",
	Rejoin = "rejoin",
	Alias = "alias",
	Operation = "op",
}

/**
 * @deprecated please use version in driver-utils
 * @public
 */
export function isRuntimeMessage(message: ISequencedDocumentMessage): boolean {
	return (Object.values(RuntimeMessage) as string[]).includes(message.type);
}

/**
 * Legacy ID for the built-in AgentScheduler.  To minimize disruption while removing it, retaining this as a
 * special-case for document dirty state.  Ultimately we should have no special-cases from the
 * ContainerRuntime's perspective.
 * @public
 */
export const agentSchedulerId = "_scheduler";

// safely check navigator and get the hardware spec value
export function getDeviceSpec() {
	try {
		if (typeof navigator === "object" && navigator !== null) {
			return {
				deviceMemory: (navigator as any).deviceMemory,
				hardwareConcurrency: navigator.hardwareConcurrency,
			};
		}
	} catch {}
	return {};
}

/**
 * Older loader doesn't have a submitBatchFn member, this is the older way of submitting a batch.
 * Rather than exposing the submitFn (now deprecated) and IDeltaManager (dangerous to hand out) to the Outbox,
 * we can provide a partially-applied function to keep those items private to the ContainerRuntime.
 */
export const makeLegacySendBatchFn =
	(
		submitFn: (type: MessageType, contents: any, batch: boolean, appData?: any) => number,
		deltaManager: Pick<IDeltaManager<unknown, unknown>, "flush">,
	) =>
	(batch: IBatch) => {
		for (const message of batch.content) {
			submitFn(
				MessageType.Operation,
				// For back-compat (submitFn only works on deserialized content)
				message.contents === undefined ? undefined : JSON.parse(message.contents),
				true, // batch
				message.metadata,
			);
		}

		deltaManager.flush();
	};

/** Helper type for type constraints passed through several functions.
 * message - The unpacked message. Likely a TypedContainerRuntimeMessage, but could also be a system op
 * modernRuntimeMessage - Does this appear like a current TypedContainerRuntimeMessage?
 * local - Did this client send the op?
 */
type MessageWithContext =
	| {
			message: InboundSequencedContainerRuntimeMessage;
			modernRuntimeMessage: true;
			local: boolean;
	  }
	| {
			message: InboundSequencedContainerRuntimeMessageOrSystemMessage;
			modernRuntimeMessage: false;
			local: boolean;
	  };

const summarizerRequestUrl = "_summarizer";

/**
 * Create and retrieve the summmarizer
 */
async function createSummarizer(loader: ILoader, url: string): Promise<ISummarizer> {
	const request: IRequest = {
		headers: {
			[LoaderHeader.cache]: false,
			[LoaderHeader.clientDetails]: {
				capabilities: { interactive: false },
				type: summarizerClientType,
			},
			[DriverHeader.summarizingClient]: true,
			[LoaderHeader.reconnect]: false,
		},
		url,
	};

	const resolvedContainer = await loader.resolve(request);
	let fluidObject: FluidObject<ISummarizer> | undefined;

	// Older containers may not have the "getEntryPoint" API
	// ! This check will need to stay until LTS of loader moves past 2.0.0-internal.7.0.0
	if (resolvedContainer.getEntryPoint !== undefined) {
		fluidObject = await resolvedContainer.getEntryPoint();
	} else {
		const response = await resolvedContainer.request({ url: `/${summarizerRequestUrl}` });
		if (response.status !== 200 || response.mimeType !== "fluid/object") {
			throw responseToException(response, request);
		}
		fluidObject = response.value;
	}

	if (fluidObject?.ISummarizer === undefined) {
		throw new UsageError("Fluid object does not implement ISummarizer");
	}
	return fluidObject.ISummarizer;
}

/**
 * This function is not supported publicly and exists for e2e testing
 * @internal
 */
export async function TEST_requestSummarizer(loader: ILoader, url: string): Promise<ISummarizer> {
	return createSummarizer(loader, url);
}

/**
 * Represents the runtime of the container. Contains helper functions/state of the container.
 * It will define the store level mappings.
 * @public
 */
export class ContainerRuntime
	extends TypedEventEmitter<IContainerRuntimeEvents & ISummarizerEvents>
	implements
		IContainerRuntime,
		IRuntime,
		ISummarizerRuntime,
		ISummarizerInternalsProvider,
		IProvideFluidHandleContext
{
	/**
	 * @deprecated Will be removed in future major release. Migrate all usage of IFluidRouter to the "entryPoint" pattern. Refer to Removing-IFluidRouter.md
	 */
	public get IFluidRouter() {
		return this;
	}

	/**
	 * @deprecated use loadRuntime instead.
	 * Load the stores from a snapshot and returns the runtime.
	 * @param context - Context of the container.
	 * @param registryEntries - Mapping to the stores.
	 * @param requestHandler - Request handlers for the container runtime
	 * @param runtimeOptions - Additional options to be passed to the runtime
	 * @param existing - (optional) When loading from an existing snapshot. Precedes context.existing if provided
	 * @param containerRuntimeCtor - (optional) Constructor to use to create the ContainerRuntime instance. This
	 * allows mixin classes to leverage this method to define their own async initializer.
	 */
	public static async load(
		context: IContainerContext,
		registryEntries: NamedFluidDataStoreRegistryEntries,
		requestHandler?: (request: IRequest, runtime: IContainerRuntime) => Promise<IResponse>,
		runtimeOptions: IContainerRuntimeOptions = {},
		containerScope: FluidObject = context.scope,
		existing?: boolean,
		containerRuntimeCtor: typeof ContainerRuntime = ContainerRuntime,
	): Promise<ContainerRuntime> {
		let existingFlag = true;
		if (!existing) {
			existingFlag = false;
		}
		return this.loadRuntime({
			context,
			registryEntries,
			existing: existingFlag,
			runtimeOptions,
			containerScope,
			containerRuntimeCtor,
			requestHandler,
			provideEntryPoint: () => {
				throw new UsageError(
					"ContainerRuntime.load is deprecated and should no longer be used",
				);
			},
		});
	}

	/**
	 * Load the stores from a snapshot and returns the runtime.
	 * @param params - An object housing the runtime properties:
	 * - context - Context of the container.
	 * - registryEntries - Mapping from data store types to their corresponding factories.
	 * - existing - Pass 'true' if loading from an existing snapshot.
	 * - requestHandler - (optional) Request handler for the request() method of the container runtime.
	 * Only relevant for back-compat while we remove the request() method and move fully to entryPoint as the main pattern.
	 * - runtimeOptions - Additional options to be passed to the runtime
	 * - containerScope - runtime services provided with context
	 * - containerRuntimeCtor - Constructor to use to create the ContainerRuntime instance.
	 * This allows mixin classes to leverage this method to define their own async initializer.
	 * - provideEntryPoint - Promise that resolves to an object which will act as entryPoint for the Container.
	 * This object should provide all the functionality that the Container is expected to provide to the loader layer.
	 */
	public static async loadRuntime(params: {
		context: IContainerContext;
		registryEntries: NamedFluidDataStoreRegistryEntries;
		existing: boolean;
		runtimeOptions?: IContainerRuntimeOptions;
		containerScope?: FluidObject;
		containerRuntimeCtor?: typeof ContainerRuntime;
		/** @deprecated Will be removed in future major release. Migrate all usage of IFluidRouter to the "entryPoint" pattern. Refer to Removing-IFluidRouter.md */
		requestHandler?: (request: IRequest, runtime: IContainerRuntime) => Promise<IResponse>;
		provideEntryPoint: (containerRuntime: IContainerRuntime) => Promise<FluidObject>;
	}): Promise<ContainerRuntime> {
		const {
			context,
			registryEntries,
			existing,
			requestHandler,
			provideEntryPoint,
			runtimeOptions = {},
			containerScope = {},
			containerRuntimeCtor = ContainerRuntime,
		} = params;

		// If taggedLogger exists, use it. Otherwise, wrap the vanilla logger:
		// back-compat: Remove the TaggedLoggerAdapter fallback once all the host are using loader > 0.45
		const backCompatContext: IContainerContext | OldContainerContextWithLogger = context;
		const passLogger =
			backCompatContext.taggedLogger ??
			// eslint-disable-next-line import/no-deprecated
			new TaggedLoggerAdapter((backCompatContext as OldContainerContextWithLogger).logger);
		const logger = createChildLogger({
			logger: passLogger,
			properties: {
				all: {
					runtimeVersion: pkgVersion,
				},
			},
		});

		const {
			summaryOptions = {},
			gcOptions = {},
			loadSequenceNumberVerification = "close",
			flushMode = defaultFlushMode,
			compressionOptions = defaultCompressionConfig,
			maxBatchSizeInBytes = defaultMaxBatchSizeInBytes,
			enableRuntimeIdCompressor = false,
			chunkSizeInBytes = defaultChunkSizeInBytes,
			enableOpReentryCheck = false,
			enableGroupedBatching = false,
		} = runtimeOptions;

		const registry = new FluidDataStoreRegistry(registryEntries);

		const tryFetchBlob = async <T>(blobName: string): Promise<T | undefined> => {
			const blobId = context.baseSnapshot?.blobs[blobName];
			if (context.baseSnapshot && blobId) {
				// IContainerContext storage api return type still has undefined in 0.39 package version.
				// So once we release 0.40 container-defn package we can remove this check.
				assert(
					context.storage !== undefined,
					0x1f5 /* "Attached state should have storage" */,
				);
				return readAndParse<T>(context.storage, blobId);
			}
		};

		const [chunks, metadata, electedSummarizerData, aliases, serializedIdCompressor] =
			await Promise.all([
				tryFetchBlob<[string, string[]][]>(chunksBlobName),
				tryFetchBlob<IContainerRuntimeMetadata>(metadataBlobName),
				tryFetchBlob<ISerializedElection>(electedSummarizerBlobName),
				tryFetchBlob<[string, string][]>(aliasBlobName),
				tryFetchBlob<SerializedIdCompressorWithNoSession>(idCompressorBlobName),
			]);

		// read snapshot blobs needed for BlobManager to load
		const blobManagerSnapshot = await BlobManager.load(
			context.baseSnapshot?.trees[blobsTreeName],
			async (id) => {
				// IContainerContext storage api return type still has undefined in 0.39 package version.
				// So once we release 0.40 container-defn package we can remove this check.
				assert(
					context.storage !== undefined,
					0x256 /* "storage undefined in attached container" */,
				);
				return readAndParse(context.storage, id);
			},
		);

		// Verify summary runtime sequence number matches protocol sequence number.
		const runtimeSequenceNumber = metadata?.message?.sequenceNumber;
		// When we load with pending state, we reuse an old snapshot so we don't expect these numbers to match
		if (!context.pendingLocalState && runtimeSequenceNumber !== undefined) {
			const protocolSequenceNumber = context.deltaManager.initialSequenceNumber;
			// Unless bypass is explicitly set, then take action when sequence numbers mismatch.
			if (
				loadSequenceNumberVerification !== "bypass" &&
				runtimeSequenceNumber !== protocolSequenceNumber
			) {
				// "Load from summary, runtime metadata sequenceNumber !== initialSequenceNumber"
				const error = new DataCorruptionError(
					// pre-0.58 error message: SummaryMetadataMismatch
					"Summary metadata mismatch",
					{ runtimeVersion: pkgVersion, runtimeSequenceNumber, protocolSequenceNumber },
				);

				if (loadSequenceNumberVerification === "log") {
					logger.sendErrorEvent({ eventName: "SequenceNumberMismatch" }, error);
				} else {
					context.closeFn(error);
				}
			}
		}

		const idCompressorEnabled =
			metadata?.idCompressorEnabled ?? runtimeOptions.enableRuntimeIdCompressor ?? false;
		let idCompressor: (IIdCompressor & IIdCompressorCore) | undefined;
		if (idCompressorEnabled) {
			const { IdCompressor, createSessionId } = await import("./id-compressor");

			const pendingLocalState = context.pendingLocalState as IPendingRuntimeState;

			if (pendingLocalState?.pendingIdCompressorState !== undefined) {
				idCompressor = IdCompressor.deserialize(pendingLocalState.pendingIdCompressorState);
			} else if (serializedIdCompressor !== undefined) {
				idCompressor = IdCompressor.deserialize(serializedIdCompressor, createSessionId());
			} else {
				idCompressor = IdCompressor.create(logger);
			}
		}

		const runtime = new containerRuntimeCtor(
			context,
			registry,
			metadata,
			electedSummarizerData,
			chunks ?? [],
			aliases ?? [],
			{
				summaryOptions,
				gcOptions,
				loadSequenceNumberVerification,
				flushMode,
				compressionOptions,
				maxBatchSizeInBytes,
				chunkSizeInBytes,
				enableRuntimeIdCompressor,
				enableOpReentryCheck,
				enableGroupedBatching,
			},
			containerScope,
			logger,
			existing,
			blobManagerSnapshot,
			context.storage,
			idCompressor,
			provideEntryPoint,
			requestHandler,
			undefined, // summaryConfiguration
		);

		// Apply stashed ops with a reference sequence number equal to the sequence number of the snapshot,
		// or zero. This must be done before Container replays saved ops.
		await runtime.pendingStateManager.applyStashedOpsAt(runtimeSequenceNumber ?? 0);

		// Initialize the base state of the runtime before it's returned.
		await runtime.initializeBaseState();

		return runtime;
	}

	public readonly options: ILoaderOptions;
<<<<<<< HEAD
	private waitBlobsToAttach: boolean | undefined;
=======
	private imminentClosure: boolean = false;
>>>>>>> fc9fffbb

	private readonly _getClientId: () => string | undefined;
	public get clientId(): string | undefined {
		return this._getClientId();
	}

	public readonly clientDetails: IClientDetails;

	public get storage(): IDocumentStorageService {
		return this._storage;
	}

	private readonly submitFn: (
		type: MessageType,
		contents: any,
		batch: boolean,
		appData?: any,
	) => number;
	/**
	 * Although current IContainerContext guarantees submitBatchFn, it is not available on older loaders.
	 */
	private readonly submitBatchFn:
		| ((batch: IBatchMessage[], referenceSequenceNumber?: number) => number)
		| undefined;
	private readonly submitSummaryFn: (
		summaryOp: ISummaryContent,
		referenceSequenceNumber?: number,
	) => number;
	private readonly submitSignalFn: (content: any, targetClientId?: string) => void;
	public readonly disposeFn: (error?: ICriticalContainerError) => void;
	public readonly closeFn: (error?: ICriticalContainerError) => void;

	public get flushMode(): FlushMode {
		return this._flushMode;
	}

	public get scope(): FluidObject {
		return this.containerScope;
	}

	public get IFluidDataStoreRegistry(): IFluidDataStoreRegistry {
		return this.registry;
	}

	private readonly _getAttachState: () => AttachState;
	public get attachState(): AttachState {
		return this._getAttachState();
	}

	public idCompressor: (IIdCompressor & IIdCompressorCore) | undefined;

	public get IFluidHandleContext(): IFluidHandleContext {
		return this.handleContext;
	}
	private readonly handleContext: ContainerFluidHandleContext;

	/**
	 * This is a proxy to the delta manager provided by the container context (innerDeltaManager). It restricts certain
	 * accesses such as sets "read-only" mode for the summarizer client. This is the default delta manager that should
	 * be used unless the innerDeltaManager is required.
	 */
	public readonly deltaManager: IDeltaManager<ISequencedDocumentMessage, IDocumentMessage>;
	/**
	 * The delta manager provided by the container context. By default, using the default delta manager (proxy)
	 * should be sufficient. This should be used only if necessary. For example, for validating and propagating connected
	 * events which requires access to the actual real only info, this is needed.
	 */
	private readonly innerDeltaManager: IDeltaManager<ISequencedDocumentMessage, IDocumentMessage>;

	// internal logger for ContainerRuntime. Use this.logger for stores, summaries, etc.
	private readonly mc: MonitoringContext;

	private readonly summarizerClientElection?: SummarizerClientElection;
	/**
	 * summaryManager will only be created if this client is permitted to spawn a summarizing client
	 * It is created only by interactive client, i.e. summarizer client, as well as non-interactive bots
	 * do not create it (see SummarizerClientElection.clientDetailsPermitElection() for details)
	 */
	private readonly summaryManager?: SummaryManager;
	private readonly summaryCollection: SummaryCollection;

	private readonly summarizerNode: IRootSummarizerNodeWithGC;

	private readonly maxConsecutiveReconnects: number;
	private readonly defaultMaxConsecutiveReconnects = 7;

	private _orderSequentiallyCalls: number = 0;
	private readonly _flushMode: FlushMode;
	private flushTaskExists = false;

	private _connected: boolean;

	private consecutiveReconnects = 0;

	/**
	 * Used to delay transition to "connected" state while we upload
	 * attachment blobs that were added while disconnected
	 */
	private delayConnectClientId?: string;

	private ensureNoDataModelChangesCalls = 0;

	/**
	 * Tracks the number of detected reentrant ops to report,
	 * in order to self-throttle the telemetry events.
	 *
	 * This should be removed as part of ADO:2322
	 */
	private opReentryCallsToReport = 5;

	/**
	 * Invokes the given callback and expects that no ops are submitted
	 * until execution finishes. If an op is submitted, an error will be raised.
	 *
	 * Can be disabled by feature gate `Fluid.ContainerRuntime.DisableOpReentryCheck`
	 *
	 * @param callback - the callback to be invoked
	 */
	public ensureNoDataModelChanges<T>(callback: () => T): T {
		this.ensureNoDataModelChangesCalls++;
		try {
			return callback();
		} finally {
			this.ensureNoDataModelChangesCalls--;
		}
	}

	public get connected(): boolean {
		return this._connected;
	}

	/** clientId of parent (non-summarizing) container that owns summarizer container */
	public get summarizerClientId(): string | undefined {
		return this.summarizerClientElection?.electedClientId;
	}

	private _disposed = false;
	public get disposed() {
		return this._disposed;
	}

	private dirtyContainer: boolean;
	private emitDirtyDocumentEvent = true;
	private readonly enableOpReentryCheck: boolean;
	private readonly disableAttachReorder: boolean | undefined;
	private readonly closeSummarizerDelayMs: number;
	/**
	 * If true, summary generated is validate before uploading it to the server. With single commit summaries,
	 * summaries will be accepted once uploaded, so they should be validated before upload. However, this can
	 * currently be controlled via a feature flag as its a new functionality.
	 */
	private readonly validateSummaryBeforeUpload: boolean;

	private readonly defaultTelemetrySignalSampleCount = 100;
	private readonly _perfSignalData: IPerfSignalReport = {
		signalsLost: 0,
		signalSequenceNumber: 0,
		signalTimestamp: 0,
		trackingSignalSequenceNumber: undefined,
	};

	/**
	 * Summarizer is responsible for coordinating when to send generate and send summaries.
	 * It is the main entry point for summary work.
	 * It is created only by summarizing container (i.e. one with clientType === "summarizer")
	 */
	private readonly _summarizer?: Summarizer;
	private readonly scheduleManager: ScheduleManager;
	private readonly blobManager: BlobManager;
	private readonly pendingStateManager: PendingStateManager;
	private readonly outbox: Outbox;
	private readonly garbageCollector: IGarbageCollector;

	private readonly dataStores: DataStores;
	private readonly remoteMessageProcessor: RemoteMessageProcessor;

	/** The last message processed at the time of the last summary. */
	private messageAtLastSummary: ISummaryMetadataMessage | undefined;

	private get summarizer(): Summarizer {
		assert(this._summarizer !== undefined, 0x257 /* "This is not summarizing container" */);
		return this._summarizer;
	}

	private readonly summariesDisabled: boolean;
	private isSummariesDisabled(): boolean {
		return this.summaryConfiguration.state === "disabled";
	}

	private readonly heuristicsDisabled: boolean;
	private isHeuristicsDisabled(): boolean {
		return this.summaryConfiguration.state === "disableHeuristics";
	}

	private readonly maxOpsSinceLastSummary: number;
	private getMaxOpsSinceLastSummary(): number {
		return this.summaryConfiguration.state !== "disabled"
			? this.summaryConfiguration.maxOpsSinceLastSummary
			: 0;
	}

	private readonly initialSummarizerDelayMs: number;
	private getInitialSummarizerDelayMs(): number {
		// back-compat: initialSummarizerDelayMs was moved from ISummaryRuntimeOptions
		//   to ISummaryConfiguration in 0.60.
		if (this.runtimeOptions.summaryOptions.initialSummarizerDelayMs !== undefined) {
			return this.runtimeOptions.summaryOptions.initialSummarizerDelayMs;
		}
		return this.summaryConfiguration.state !== "disabled"
			? this.summaryConfiguration.initialSummarizerDelayMs
			: 0;
	}

	private readonly createContainerMetadata: ICreateContainerMetadata;
	/**
	 * The summary number of the next summary that will be generated for this container. This is incremented every time
	 * a summary is generated.
	 */
	private nextSummaryNumber: number;

	/** If false, loading or using a Tombstoned object should merely log, not fail */
	public get gcTombstoneEnforcementAllowed(): boolean {
		return this.garbageCollector.tombstoneEnforcementAllowed;
	}

	/** If true, throw an error when a tombstone data store is used. */
	public get gcThrowOnTombstoneUsage(): boolean {
		return this.garbageCollector.throwOnTombstoneUsage;
	}

	/**
	 * GUID to identify a document in telemetry
	 * ! Note: should not be used for anything other than telemetry and is not considered a stable GUID
	 */
	private readonly telemetryDocumentId: string;

	/**
	 * If true, the runtime has access to an IdCompressor
	 */
	private readonly idCompressorEnabled: boolean;

	/**
	 * Whether this client is the summarizer client itself (type is summarizerClientType)
	 */
	private readonly isSummarizerClient: boolean;

	/**
	 * The id of the version used to initially load this runtime, or undefined if it's newly created.
	 */
	private readonly loadedFromVersionId: string | undefined;

	/**
	 * @internal
	 */
	protected constructor(
		context: IContainerContext,
		private readonly registry: IFluidDataStoreRegistry,
		metadata: IContainerRuntimeMetadata | undefined,
		electedSummarizerData: ISerializedElection | undefined,
		chunks: [string, string[]][],
		dataStoreAliasMap: [string, string][],
		private readonly runtimeOptions: Readonly<Required<IContainerRuntimeOptions>>,
		private readonly containerScope: FluidObject,
		public readonly logger: ITelemetryLoggerExt,
		existing: boolean,
		blobManagerSnapshot: IBlobManagerLoadInfo,
		private readonly _storage: IDocumentStorageService,
		idCompressor: (IIdCompressor & IIdCompressorCore) | undefined,
		provideEntryPoint: (containerRuntime: IContainerRuntime) => Promise<FluidObject>,
		private readonly requestHandler?: (
			request: IRequest,
			runtime: IContainerRuntime,
		) => Promise<IResponse>,
		private readonly summaryConfiguration: ISummaryConfiguration = {
			// the defaults
			...DefaultSummaryConfiguration,
			// the runtime configuration overrides
			...runtimeOptions.summaryOptions?.summaryConfigOverrides,
		},
	) {
		super();

		const {
			options,
			clientDetails,
			connected,
			baseSnapshot,
			submitFn,
			submitBatchFn,
			submitSummaryFn,
			submitSignalFn,
			disposeFn,
			closeFn,
			deltaManager,
			quorum,
			audience,
			loader,
			pendingLocalState,
			supportedFeatures,
		} = context;

		this.innerDeltaManager = deltaManager;
		this.deltaManager = new DeltaManagerSummarizerProxy(this.innerDeltaManager);

		// Here we could wrap/intercept on these functions to block/modify outgoing messages if needed.
		// This makes ContainerRuntime the final gatekeeper for outgoing messages.
		this.submitFn = submitFn;
		this.submitBatchFn = submitBatchFn;
		this.submitSummaryFn = submitSummaryFn;
		this.submitSignalFn = submitSignalFn;

		this.options = options;
		this.clientDetails = clientDetails;
		this.isSummarizerClient = this.clientDetails.type === summarizerClientType;
		this.loadedFromVersionId = context.getLoadedFromVersion()?.id;
		this._getClientId = () => context.clientId;
		this._getAttachState = () => context.attachState;
		this.getAbsoluteUrl = async (relativeUrl: string) => {
			if (context.getAbsoluteUrl === undefined) {
				throw new Error("Driver does not implement getAbsoluteUrl");
			}
			if (this.attachState !== AttachState.Attached) {
				return undefined;
			}
			return context.getAbsoluteUrl(relativeUrl);
		};
		// TODO: Consider that the Container could just listen to these events itself, or even more appropriately maybe the
		// customer should observe dirty state on the runtime (the owner of dirty state) directly, rather than on the IContainer.
		this.on("dirty", () => context.updateDirtyContainerState(true));
		this.on("saved", () => context.updateDirtyContainerState(false));

		// In old loaders without dispose functionality, closeFn is equivalent but will also switch container to readonly mode
		this.disposeFn = disposeFn ?? closeFn;
		// In cases of summarizer, we want to dispose instead since consumer doesn't interact with this container
		this.closeFn = this.isSummarizerClient ? this.disposeFn : closeFn;

		this.mc = createChildMonitoringContext({
			logger: this.logger,
			namespace: "ContainerRuntime",
		});

		let loadSummaryNumber: number;
		// Get the container creation metadata. For new container, we initialize these. For existing containers,
		// get the values from the metadata blob.
		if (existing) {
			this.createContainerMetadata = {
				createContainerRuntimeVersion: metadata?.createContainerRuntimeVersion,
				createContainerTimestamp: metadata?.createContainerTimestamp,
			};
			// summaryNumber was renamed from summaryCount. For older docs that haven't been opened for a long time,
			// the count is reset to 0.
			loadSummaryNumber = metadata?.summaryNumber ?? 0;

			// Enabling the IdCompressor is a one-way operation and we only want to
			// allow new containers to turn it on
			this.idCompressorEnabled = metadata?.idCompressorEnabled ?? false;
		} else {
			this.createContainerMetadata = {
				createContainerRuntimeVersion: pkgVersion,
				createContainerTimestamp: Date.now(),
			};
			loadSummaryNumber = 0;

			this.idCompressorEnabled =
				this.mc.config.getBoolean("Fluid.ContainerRuntime.IdCompressorEnabled") ??
				idCompressor !== undefined;
		}
		this.nextSummaryNumber = loadSummaryNumber + 1;

		this.messageAtLastSummary = metadata?.message;

		// Note that we only need to pull the *initial* connected state from the context.
		// Later updates come through calls to setConnectionState.
		this._connected = connected;

		this.mc.logger.sendTelemetryEvent({
			eventName: "GCFeatureMatrix",
			metadataValue: JSON.stringify(metadata?.gcFeatureMatrix),
			inputs: JSON.stringify({
				gcOptions_gcTombstoneGeneration:
					this.runtimeOptions.gcOptions[gcTombstoneGenerationOptionName],
			}),
		});

		this.telemetryDocumentId = metadata?.telemetryDocumentId ?? uuid();

		this.disableAttachReorder = this.mc.config.getBoolean(
			"Fluid.ContainerRuntime.disableAttachOpReorder",
		);
		const disableChunking = this.mc.config.getBoolean(
			"Fluid.ContainerRuntime.CompressionChunkingDisabled",
		);

		const opGroupingManager = new OpGroupingManager(
			{
				groupedBatchingEnabled: this.groupedBatchingEnabled,
				opCountThreshold:
					this.mc.config.getNumber("Fluid.ContainerRuntime.GroupedBatchingOpCount") ?? 2,
				reentrantBatchGroupingEnabled:
					this.mc.config.getBoolean("Fluid.ContainerRuntime.GroupedBatchingReentrancy") ??
					true,
			},
			this.mc.logger,
		);

		const opSplitter = new OpSplitter(
			chunks,
			this.submitBatchFn,
			disableChunking === true ? Number.POSITIVE_INFINITY : runtimeOptions.chunkSizeInBytes,
			runtimeOptions.maxBatchSizeInBytes,
			this.mc.logger,
		);

		this.remoteMessageProcessor = new RemoteMessageProcessor(
			opSplitter,
			new OpDecompressor(this.mc.logger),
			opGroupingManager,
		);

		this.handleContext = new ContainerFluidHandleContext("", this);

		if (this.summaryConfiguration.state === "enabled") {
			this.validateSummaryHeuristicConfiguration(this.summaryConfiguration);
		}

		const disableOpReentryCheck = this.mc.config.getBoolean(
			"Fluid.ContainerRuntime.DisableOpReentryCheck",
		);
		this.enableOpReentryCheck =
			runtimeOptions.enableOpReentryCheck === true &&
			// Allow for a break-glass config to override the options
			disableOpReentryCheck !== true;

		this.summariesDisabled = this.isSummariesDisabled();
		this.heuristicsDisabled = this.isHeuristicsDisabled();
		this.maxOpsSinceLastSummary = this.getMaxOpsSinceLastSummary();
		this.initialSummarizerDelayMs = this.getInitialSummarizerDelayMs();

		if (this.idCompressorEnabled) {
			this.idCompressor = idCompressor;
		}

		this.maxConsecutiveReconnects =
			this.mc.config.getNumber(maxConsecutiveReconnectsKey) ??
			this.defaultMaxConsecutiveReconnects;

		if (
			runtimeOptions.flushMode === (FlushModeExperimental.Async as unknown as FlushMode) &&
			supportedFeatures?.get("referenceSequenceNumbers") !== true
		) {
			// The loader does not support reference sequence numbers, falling back on FlushMode.TurnBased
			this.mc.logger.sendErrorEvent({ eventName: "FlushModeFallback" });
			this._flushMode = FlushMode.TurnBased;
		} else {
			this._flushMode = runtimeOptions.flushMode;
		}

		const pendingRuntimeState = pendingLocalState as IPendingRuntimeState | undefined;

		const maxSnapshotCacheDurationMs = this._storage?.policies?.maximumCacheDurationMs;
		if (
			maxSnapshotCacheDurationMs !== undefined &&
			maxSnapshotCacheDurationMs > 5 * 24 * 60 * 60 * 1000
		) {
			// This is a runtime enforcement of what's already explicit in the policy's type itself,
			// which dictates the value is either undefined or exactly 5 days in ms.
			// As long as the actual value is less than 5 days, the assumptions GC makes here are valid.
			throw new UsageError("Driver's maximumCacheDurationMs policy cannot exceed 5 days");
		}

		this.garbageCollector = GarbageCollector.create({
			runtime: this,
			gcOptions: this.runtimeOptions.gcOptions,
			baseSnapshot,
			baseLogger: this.mc.logger,
			existing,
			metadata,
			createContainerMetadata: this.createContainerMetadata,
			isSummarizerClient: this.isSummarizerClient,
			getNodePackagePath: async (nodePath: string) => this.getGCNodePackagePath(nodePath),
			getLastSummaryTimestampMs: () => this.messageAtLastSummary?.timestamp,
			readAndParseBlob: async <T>(id: string) => readAndParse<T>(this.storage, id),
			// GC runs in summarizer client and needs access to the real (non-proxy) active information. The proxy
			// delta manager would always return false for summarizer client.
			activeConnection: () => this.innerDeltaManager.active,
		});

		const loadedFromSequenceNumber = this.deltaManager.initialSequenceNumber;
		this.summarizerNode = createRootSummarizerNodeWithGC(
			createChildLogger({ logger: this.logger, namespace: "SummarizerNode" }),
			// Summarize function to call when summarize is called. Summarizer node always tracks summary state.
			async (fullTree: boolean, trackState: boolean, telemetryContext?: ITelemetryContext) =>
				this.summarizeInternal(fullTree, trackState, telemetryContext),
			// Latest change sequence number, no changes since summary applied yet
			loadedFromSequenceNumber,
			// Summary reference sequence number, undefined if no summary yet
			baseSnapshot !== undefined ? loadedFromSequenceNumber : undefined,
			{
				// Must set to false to prevent sending summary handle which would be pointing to
				// a summary with an older protocol state.
				canReuseHandle: false,
				// Must set to true to throw on any data stores failure that was too severe to be handled.
				// We also are not decoding the base summaries at the root.
				throwOnFailure: true,
				// If GC should not run, let the summarizer node know so that it does not track GC state.
				gcDisabled: !this.garbageCollector.shouldRunGC,
			},
			// Function to get GC data if needed. This will always be called by the root summarizer node to get GC data.
			async (fullGC?: boolean) => this.getGCDataInternal(fullGC),
			// Function to get the GC details from the base snapshot we loaded from.
			async () => this.garbageCollector.getBaseGCDetails(),
		);

		if (baseSnapshot) {
			this.summarizerNode.updateBaseSummaryState(baseSnapshot);
		}

		this.dataStores = new DataStores(
			getSummaryForDatastores(baseSnapshot, metadata),
			this,
			(attachMsg) => this.submit({ type: ContainerMessageType.Attach, contents: attachMsg }),
			(id: string, createParam: CreateChildSummarizerNodeParam) =>
				(
					summarizeInternal: SummarizeInternalFn,
					getGCDataFn: (fullGC?: boolean) => Promise<IGarbageCollectionData>,
				) =>
					this.summarizerNode.createChild(
						summarizeInternal,
						id,
						createParam,
						undefined,
						getGCDataFn,
					),
			(id: string) => this.summarizerNode.deleteChild(id),
			this.mc.logger,
			(path: string, timestampMs: number, packagePath?: readonly string[]) =>
				this.garbageCollector.nodeUpdated(path, "Changed", timestampMs, packagePath),
			(path: string) => this.garbageCollector.isNodeDeleted(path),
			new Map<string, string>(dataStoreAliasMap),
		);

		this.blobManager = new BlobManager(
			this.handleContext,
			blobManagerSnapshot,
			() => this.storage,
			(localId: string, blobId?: string) => {
				if (!this.disposed) {
					this.submit(
						{ type: ContainerMessageType.BlobAttach, contents: undefined },
						undefined,
						{
							localId,
							blobId,
						},
					);
				}
			},
			(blobPath: string) => this.garbageCollector.nodeUpdated(blobPath, "Loaded"),
			(blobPath: string) => this.garbageCollector.isNodeDeleted(blobPath),
			this,
			pendingRuntimeState?.pendingAttachmentBlobs,
			(error?: ICriticalContainerError) => this.closeFn(error),
		);

		this.scheduleManager = new ScheduleManager(
			this.innerDeltaManager,
			this,
			() => this.clientId,
			createChildLogger({ logger: this.logger, namespace: "ScheduleManager" }),
		);

		this.pendingStateManager = new PendingStateManager(
			{
				applyStashedOp: this.applyStashedOp.bind(this),
				clientId: () => this.clientId,
				close: this.closeFn,
				connected: () => this.connected,
				reSubmit: this.reSubmit.bind(this),
				reSubmitBatch: this.reSubmitBatch.bind(this),
				isActiveConnection: () => this.innerDeltaManager.active,
			},
			pendingRuntimeState?.pending,
			this.logger,
		);

		const disableCompression = this.mc.config.getBoolean(
			"Fluid.ContainerRuntime.CompressionDisabled",
		);
		const compressionOptions =
			disableCompression === true
				? {
						minimumBatchSizeInBytes: Number.POSITIVE_INFINITY,
						compressionAlgorithm: CompressionAlgorithms.lz4,
				  }
				: runtimeOptions.compressionOptions;

		const disablePartialFlush = this.mc.config.getBoolean(
			"Fluid.ContainerRuntime.DisablePartialFlush",
		);

		const legacySendBatchFn = makeLegacySendBatchFn(this.submitFn, this.innerDeltaManager);

		this.outbox = new Outbox({
			shouldSend: () => this.canSendOps(),
			pendingStateManager: this.pendingStateManager,
			submitBatchFn: this.submitBatchFn,
			legacySendBatchFn,
			compressor: new OpCompressor(this.mc.logger),
			splitter: opSplitter,
			config: {
				compressionOptions,
				maxBatchSizeInBytes: runtimeOptions.maxBatchSizeInBytes,
				disablePartialFlush: disablePartialFlush === true,
			},
			logger: this.mc.logger,
			groupingManager: opGroupingManager,
			getCurrentSequenceNumbers: () => ({
				referenceSequenceNumber: this.deltaManager.lastSequenceNumber,
				clientSequenceNumber: this._processedClientSequenceNumber,
			}),
			reSubmit: this.reSubmit.bind(this),
			opReentrancy: () => this.ensureNoDataModelChangesCalls > 0,
			closeContainer: this.closeFn,
		});

		this._quorum = quorum;
		this._quorum.on("removeMember", (clientId: string) => {
			this.remoteMessageProcessor.clearPartialMessagesFor(clientId);
		});

		// eslint-disable-next-line @typescript-eslint/no-non-null-assertion
		this._audience = audience!;

		const closeSummarizerDelayOverride = this.mc.config.getNumber(
			"Fluid.ContainerRuntime.Test.CloseSummarizerDelayOverrideMs",
		);
		this.closeSummarizerDelayMs = closeSummarizerDelayOverride ?? defaultCloseSummarizerDelayMs;
		this.validateSummaryBeforeUpload =
			this.mc.config.getBoolean("Fluid.Summarizer.ValidateSummaryBeforeUpload") ?? false;

		this.summaryCollection = new SummaryCollection(this.deltaManager, this.logger);

		this.dirtyContainer =
			this.attachState !== AttachState.Attached || this.hasPendingMessages();
		context.updateDirtyContainerState(this.dirtyContainer);

		if (this.summariesDisabled) {
			this.mc.logger.sendTelemetryEvent({ eventName: "SummariesDisabled" });
		} else {
			const orderedClientLogger = createChildLogger({
				logger: this.logger,
				namespace: "OrderedClientElection",
			});
			const orderedClientCollection = new OrderedClientCollection(
				orderedClientLogger,
				this.innerDeltaManager,
				this._quorum,
			);
			const orderedClientElectionForSummarizer = new OrderedClientElection(
				orderedClientLogger,
				orderedClientCollection,
				electedSummarizerData ?? this.innerDeltaManager.lastSequenceNumber,
				SummarizerClientElection.isClientEligible,
			);

			this.summarizerClientElection = new SummarizerClientElection(
				orderedClientLogger,
				this.summaryCollection,
				orderedClientElectionForSummarizer,
				this.maxOpsSinceLastSummary,
			);

			if (this.isSummarizerClient) {
				this._summarizer = new Summarizer(
					this /* ISummarizerRuntime */,
					() => this.summaryConfiguration,
					this /* ISummarizerInternalsProvider */,
					this.handleContext,
					this.summaryCollection,
					async (runtime: IConnectableRuntime) =>
						RunWhileConnectedCoordinator.create(
							runtime,
							// Summarization runs in summarizer client and needs access to the real (non-proxy) active
							// information. The proxy delta manager would always return false for summarizer client.
							() => this.innerDeltaManager.active,
						),
				);
			} else if (SummarizerClientElection.clientDetailsPermitElection(this.clientDetails)) {
				// Only create a SummaryManager and SummarizerClientElection
				// if summaries are enabled and we are not the summarizer client.
				const defaultAction = () => {
					if (this.summaryCollection.opsSinceLastAck > this.maxOpsSinceLastSummary) {
						this.mc.logger.sendTelemetryEvent({ eventName: "SummaryStatus:Behind" });
						// unregister default to no log on every op after falling behind
						// and register summary ack handler to re-register this handler
						// after successful summary
						this.summaryCollection.once(MessageType.SummaryAck, () => {
							this.mc.logger.sendTelemetryEvent({
								eventName: "SummaryStatus:CaughtUp",
							});
							// we've caught up, so re-register the default action to monitor for
							// falling behind, and unregister ourself
							this.summaryCollection.on("default", defaultAction);
						});
						this.summaryCollection.off("default", defaultAction);
					}
				};

				this.summaryCollection.on("default", defaultAction);

				// Create the SummaryManager and mark the initial state
				this.summaryManager = new SummaryManager(
					this.summarizerClientElection,
					this, // IConnectedState
					this.summaryCollection,
					this.logger,
					this.formCreateSummarizerFn(loader),
					new Throttler(
						60 * 1000, // 60 sec delay window
						30 * 1000, // 30 sec max delay
						// throttling function increases exponentially (0ms, 40ms, 80ms, 160ms, etc)
						formExponentialFn({ coefficient: 20, initialDelay: 0 }),
					),
					{
						initialDelayMs: this.initialSummarizerDelayMs,
					},
					this.heuristicsDisabled,
				);
				this.summaryManager.on("summarize", (eventProps) => {
					this.emit("summarize", eventProps);
				});
				this.summaryManager.start();
			}
		}

		// logging hardware telemetry
		logger.sendTelemetryEvent({
			eventName: "DeviceSpec",
			...getDeviceSpec(),
		});

		this.mc.logger.sendTelemetryEvent({
			eventName: "ContainerLoadStats",
			...this.createContainerMetadata,
			...this.dataStores.containerLoadStats,
			summaryNumber: loadSummaryNumber,
			summaryFormatVersion: metadata?.summaryFormatVersion,
			disableIsolatedChannels: metadata?.disableIsolatedChannels,
			gcVersion: metadata?.gcFeature,
			options: JSON.stringify(runtimeOptions),
			featureGates: JSON.stringify({
				disableCompression,
				disableOpReentryCheck,
				disableChunking,
				disableAttachReorder: this.disableAttachReorder,
				disablePartialFlush,
				idCompressorEnabled: this.idCompressorEnabled,
				closeSummarizerDelayOverride,
			}),
			telemetryDocumentId: this.telemetryDocumentId,
			groupedBatchingEnabled: this.groupedBatchingEnabled,
		});

		ReportOpPerfTelemetry(this.clientId, this.deltaManager, this.logger);
		BindBatchTracker(this, this.logger);

		this.entryPoint = new LazyPromise(async () => {
			if (this.isSummarizerClient) {
				assert(
					this._summarizer !== undefined,
					0x5bf /* Summarizer object is undefined in a summarizer client */,
				);
				return this._summarizer;
			}
			return provideEntryPoint(this);
		});
	}

	/**
	 * Initializes the state from the base snapshot this container runtime loaded from.
	 */
	private async initializeBaseState(): Promise<void> {
		await this.garbageCollector.initializeBaseState();
	}

	public dispose(error?: Error): void {
		if (this._disposed) {
			return;
		}
		this._disposed = true;

		this.mc.logger.sendTelemetryEvent(
			{
				eventName: "ContainerRuntimeDisposed",
				isDirty: this.isDirty,
				lastSequenceNumber: this.deltaManager.lastSequenceNumber,
				attachState: this.attachState,
			},
			error,
		);

		if (this.summaryManager !== undefined) {
			this.summaryManager.dispose();
		}
		this.garbageCollector.dispose();
		this._summarizer?.dispose();
		this.dataStores.dispose();
		this.pendingStateManager.dispose();
		this.emit("dispose");
		this.removeAllListeners();
	}

	/**
	 * Notifies this object about the request made to the container.
	 * @param request - Request made to the handler.
	 * @deprecated Will be removed in future major release. Migrate all usage of IFluidRouter to the "entryPoint" pattern. Refer to Removing-IFluidRouter.md
	 */
	public async request(request: IRequest): Promise<IResponse> {
		try {
			const parser = RequestParser.create(request);
			const id = parser.pathParts[0];

			if (id === summarizerRequestUrl && parser.pathParts.length === 1) {
				if (this._summarizer !== undefined) {
					return {
						status: 200,
						mimeType: "fluid/object",
						value: this.summarizer,
					};
				}
				return create404Response(request);
			}
			if (this.requestHandler !== undefined) {
				// eslint-disable-next-line @typescript-eslint/return-await -- Adding an await here causes test failures
				return this.requestHandler(parser, this);
			}

			return create404Response(request);
		} catch (error) {
			return exceptionToResponse(error);
		}
	}

	/**
	 * Resolves URI representing handle
	 * @param request - Request made to the handler.
	 */
	public async resolveHandle(request: IRequest): Promise<IResponse> {
		try {
			const requestParser = RequestParser.create(request);
			const id = requestParser.pathParts[0];

			if (id === "_channels") {
				// eslint-disable-next-line @typescript-eslint/return-await -- Adding an await here causes test failures
				return this.resolveHandle(requestParser.createSubRequest(1));
			}

			if (id === BlobManager.basePath && requestParser.isLeaf(2)) {
				const blob = await this.blobManager.getBlob(requestParser.pathParts[1]);
				return blob
					? {
							status: 200,
							mimeType: "fluid/object",
							value: blob,
					  }
					: create404Response(request);
			} else if (requestParser.pathParts.length > 0) {
				// Differentiate between requesting the dataStore directly, or one of its children
				const requestForChild = !requestParser.isLeaf(1);
				const dataStore = await this.getDataStoreFromRequest(id, request, requestForChild);

				const subRequest = requestParser.createSubRequest(1);
				// We always expect createSubRequest to include a leading slash, but asserting here to protect against
				// unintentionally modifying the url if that changes.
				assert(
					subRequest.url.startsWith("/"),
					0x126 /* "Expected createSubRequest url to include a leading slash" */,
				);
				// eslint-disable-next-line @typescript-eslint/return-await -- Adding an await here causes test failures
				return dataStore.request(subRequest);
			}

			return create404Response(request);
		} catch (error) {
			return exceptionToResponse(error);
		}
	}

	/**
	 * {@inheritDoc @fluidframework/container-definitions#IRuntime.getEntryPoint}
	 */
	public async getEntryPoint(): Promise<FluidObject> {
		return this.entryPoint;
	}
	private readonly entryPoint: LazyPromise<FluidObject>;

	private internalId(maybeAlias: string): string {
		return this.dataStores.aliases.get(maybeAlias) ?? maybeAlias;
	}

	private async getDataStoreFromRequest(
		id: string,
		request: IRequest,
		requestForChild: boolean,
	): Promise<IFluidDataStoreChannel> {
		const headerData: RuntimeHeaderData = {};
		if (typeof request.headers?.[RuntimeHeaders.wait] === "boolean") {
			headerData.wait = request.headers[RuntimeHeaders.wait];
		}
		if (typeof request.headers?.[RuntimeHeaders.viaHandle] === "boolean") {
			headerData.viaHandle = request.headers[RuntimeHeaders.viaHandle];
		}
		if (typeof request.headers?.[AllowTombstoneRequestHeaderKey] === "boolean") {
			headerData.allowTombstone = request.headers[AllowTombstoneRequestHeaderKey];
		}
		if (typeof request.headers?.[AllowInactiveRequestHeaderKey] === "boolean") {
			headerData.allowInactive = request.headers[AllowInactiveRequestHeaderKey];
		}

		// We allow Tombstone requests for sub-DataStore objects
		if (requestForChild) {
			headerData.allowTombstone = true;
		}

		await this.dataStores.waitIfPendingAlias(id);
		const internalId = this.internalId(id);
		const dataStoreContext = await this.dataStores.getDataStore(internalId, headerData);

		// Remove query params, leading and trailing slashes from the url. This is done to make sure the format is
		// the same as GC nodes id.
		const urlWithoutQuery = trimLeadingAndTrailingSlashes(request.url.split("?")[0]);
		// Get the initial snapshot details which contain the data store package path.
		const details = await dataStoreContext.getInitialSnapshotDetails();

		// Note that this will throw if the data store is inactive or tombstoned and throwing on incorrect usage
		// is configured.
		this.garbageCollector.nodeUpdated(
			`/${urlWithoutQuery}`,
			"Loaded",
			undefined /* timestampMs */,
			details.pkg,
			request,
			headerData,
		);
		return dataStoreContext.realize();
	}

	/** Adds the container's metadata to the given summary tree. */
	private addMetadataToSummary(summaryTree: ISummaryTreeWithStats) {
		const metadata: IContainerRuntimeMetadata = {
			...this.createContainerMetadata,
			// Increment the summary number for the next summary that will be generated.
			summaryNumber: this.nextSummaryNumber++,
			summaryFormatVersion: 1,
			...this.garbageCollector.getMetadata(),
			// The last message processed at the time of summary. If there are no new messages, use the message from the
			// last summary.
			message:
				extractSummaryMetadataMessage(this.deltaManager.lastMessage) ??
				this.messageAtLastSummary,
			telemetryDocumentId: this.telemetryDocumentId,
			idCompressorEnabled: this.idCompressorEnabled ? true : undefined,
		};
		addBlobToSummary(summaryTree, metadataBlobName, JSON.stringify(metadata));
	}

	protected addContainerStateToSummary(
		summaryTree: ISummaryTreeWithStats,
		fullTree: boolean,
		trackState: boolean,
		telemetryContext?: ITelemetryContext,
	) {
		this.addMetadataToSummary(summaryTree);

		if (this.idCompressorEnabled) {
			assert(
				this.idCompressor !== undefined,
				0x67a /* IdCompressor should be defined if enabled */,
			);
			const idCompressorState = JSON.stringify(this.idCompressor.serialize(false));
			addBlobToSummary(summaryTree, idCompressorBlobName, idCompressorState);
		}

		if (this.remoteMessageProcessor.partialMessages.size > 0) {
			const content = JSON.stringify([...this.remoteMessageProcessor.partialMessages]);
			addBlobToSummary(summaryTree, chunksBlobName, content);
		}

		const dataStoreAliases = this.dataStores.aliases;
		if (dataStoreAliases.size > 0) {
			addBlobToSummary(summaryTree, aliasBlobName, JSON.stringify([...dataStoreAliases]));
		}

		if (this.summarizerClientElection) {
			const electedSummarizerContent = JSON.stringify(
				this.summarizerClientElection?.serialize(),
			);
			addBlobToSummary(summaryTree, electedSummarizerBlobName, electedSummarizerContent);
		}

		const blobManagerSummary = this.blobManager.summarize();
		// Some storage (like git) doesn't allow empty tree, so we can omit it.
		// and the blob manager can handle the tree not existing when loading
		if (Object.keys(blobManagerSummary.summary.tree).length > 0) {
			addTreeToSummary(summaryTree, blobsTreeName, blobManagerSummary);
		}

		const gcSummary = this.garbageCollector.summarize(fullTree, trackState, telemetryContext);
		if (gcSummary !== undefined) {
			addSummarizeResultToSummary(summaryTree, gcTreeKey, gcSummary);
		}
	}

	// Track how many times the container tries to reconnect with pending messages.
	// This happens when the connection state is changed and we reset the counter
	// when we are able to process a local op or when there are no pending messages.
	// If this counter reaches a max, it's a good indicator that the container
	// is not making progress and it is stuck in a retry loop.
	private shouldContinueReconnecting(): boolean {
		if (this.maxConsecutiveReconnects <= 0) {
			// Feature disabled, we never stop reconnecting
			return true;
		}

		if (!this.hasPendingMessages()) {
			// If there are no pending messages, we can always reconnect
			this.resetReconnectCount();
			return true;
		}

		if (this.consecutiveReconnects === Math.floor(this.maxConsecutiveReconnects / 2)) {
			// If we're halfway through the max reconnects, send an event in order
			// to better identify false positives, if any. If the rate of this event
			// matches Container Close count below, we can safely cut down
			// maxConsecutiveReconnects to half.
			this.mc.logger.sendTelemetryEvent({
				eventName: "ReconnectsWithNoProgress",
				attempts: this.consecutiveReconnects,
				pendingMessages: this.pendingMessagesCount,
			});
		}

		return this.consecutiveReconnects < this.maxConsecutiveReconnects;
	}

	private resetReconnectCount(message?: ISequencedDocumentMessage) {
		// Chunked ops don't count towards making progress as they are sent
		// in their own batches before the originating batch is sent.
		// Therefore, receiving them while attempting to send the originating batch
		// does not mean that the container is making any progress.
		if (message?.type !== ContainerMessageType.ChunkedOp) {
			this.consecutiveReconnects = 0;
		}
	}

	private replayPendingStates() {
		// We need to be able to send ops to replay states
		if (!this.canSendOps()) {
			return;
		}

		// We need to temporary clear the dirty flags and disable
		// dirty state change events to detect whether replaying ops
		// has any effect.

		// Save the old state, reset to false, disable event emit
		const oldState = this.dirtyContainer;
		this.dirtyContainer = false;

		assert(this.emitDirtyDocumentEvent, 0x127 /* "dirty document event not set on replay" */);
		this.emitDirtyDocumentEvent = false;
		let newState: boolean;

		try {
			// replay the ops
			this.pendingStateManager.replayPendingStates();
		} finally {
			// Save the new start and restore the old state, re-enable event emit
			newState = this.dirtyContainer;
			this.dirtyContainer = oldState;
			this.emitDirtyDocumentEvent = true;
		}

		// Officially transition from the old state to the new state.
		this.updateDocumentDirtyState(newState);
	}

	/**
	 * Parse an op's type and actual content from given serialized content
	 * ! Note: this format needs to be in-line with what is set in the "ContainerRuntime.submit(...)" method
	 */
	// TODO: markfields: confirm Local- versus Outbound- ContainerRuntimeMessage typing
	private parseLocalOpContent(serializedContents?: string): LocalContainerRuntimeMessage {
		assert(serializedContents !== undefined, 0x6d5 /* content must be defined */);
		const message: LocalContainerRuntimeMessage = JSON.parse(serializedContents);
		assert(message.type !== undefined, 0x6d6 /* incorrect op content format */);
		return message;
	}

	private async applyStashedOp(serializedOpContent: string): Promise<unknown> {
		// Need to parse from string for back-compat
		const opContents = this.parseLocalOpContent(serializedOpContent);
		switch (opContents.type) {
			case ContainerMessageType.FluidDataStoreOp:
				return this.dataStores.applyStashedOp(opContents.contents);
			case ContainerMessageType.Attach:
				return this.dataStores.applyStashedAttachOp(opContents.contents);
			case ContainerMessageType.IdAllocation:
				assert(
					this.idCompressor !== undefined,
					0x67b /* IdCompressor should be defined if enabled */,
				);
				return;
			case ContainerMessageType.Alias:
			case ContainerMessageType.BlobAttach:
				return;
			case ContainerMessageType.ChunkedOp:
				throw new Error("chunkedOp not expected here");
			case ContainerMessageType.Rejoin:
				throw new Error("rejoin not expected here");
			default: {
				// This should be extremely rare for stashed ops.
				// It would require a newer runtime stashing ops and then an older one applying them,
				// e.g. if an app rolled back its container version
				const compatBehavior = opContents.compatDetails?.behavior;
				if (!compatBehaviorAllowsMessageType(opContents.type, compatBehavior)) {
					const error = DataProcessingError.create(
						"Stashed runtime message of unknown type",
						"applyStashedOp",
						undefined /* sequencedMessage */,
						{
							messageDetails: JSON.stringify({
								type: opContents.type,
								compatBehavior,
							}),
						},
					);
					this.closeFn(error);
					throw error;
				}
			}
		}
	}

	public setConnectionState(connected: boolean, clientId?: string) {
		if (connected === false && this.delayConnectClientId !== undefined) {
			this.delayConnectClientId = undefined;
			this.mc.logger.sendTelemetryEvent({
				eventName: "UnsuccessfulConnectedTransition",
			});
			// Don't propagate "disconnected" event because we didn't propagate the previous "connected" event
			return;
		}

		// If there are stashed blobs in the pending state, we need to delay
		// propagation of the "connected" event until we have uploaded them to
		// ensure we don't submit ops referencing a blob that has not been uploaded
		const connecting = connected && !this._connected;
		if (connecting && this.blobManager.hasPendingStashedBlobs()) {
			assert(
				!this.delayConnectClientId,
				0x791 /* Connect event delay must be canceled before subsequent connect event */,
			);
			assert(!!clientId, 0x792 /* Must have clientId when connecting */);
			this.delayConnectClientId = clientId;
			this.blobManager.processStashedChanges().then(
				() => {
					// make sure we didn't reconnect before the promise resolved
					if (this.delayConnectClientId === clientId && !this.disposed) {
						this.delayConnectClientId = undefined;
						this.setConnectionStateCore(connected, clientId);
					}
				},
				(error) => this.closeFn(error),
			);
			return;
		}

		this.setConnectionStateCore(connected, clientId);
	}

	private setConnectionStateCore(connected: boolean, clientId?: string) {
		assert(
			!this.delayConnectClientId,
			0x394 /* connect event delay must be cleared before propagating connect event */,
		);
		this.verifyNotClosed();

		// There might be no change of state due to Container calling this API after loading runtime.
		const changeOfState = this._connected !== connected;
		const reconnection = changeOfState && !connected;

		// We need to flush the ops currently collected by Outbox to preserve original order.
		// This flush NEEDS to happen before we set the ContainerRuntime to "connected".
		// We want these ops to get to the PendingStateManager without sending to service and have them return to the Outbox upon calling "replayPendingStates".
		if (changeOfState && connected) {
			this.flush();
		}

		this._connected = connected;

		if (!connected) {
			this._perfSignalData.signalsLost = 0;
			this._perfSignalData.signalTimestamp = 0;
			this._perfSignalData.trackingSignalSequenceNumber = undefined;
		} else {
			assert(
				this.attachState === AttachState.Attached,
				0x3cd /* Connection is possible only if container exists in storage */,
			);
		}

		// Fail while disconnected
		if (reconnection) {
			this.consecutiveReconnects++;

			if (!this.shouldContinueReconnecting()) {
				this.closeFn(
					DataProcessingError.create(
						"Runtime detected too many reconnects with no progress syncing local ops.",
						"setConnectionState",
						undefined,
						{
							dataLoss: 1,
							attempts: this.consecutiveReconnects,
							pendingMessages: this.pendingMessagesCount,
						},
					),
				);
				return;
			}
		}

		if (changeOfState) {
			this.replayPendingStates();
		}

		this.dataStores.setConnectionState(connected, clientId);
		this.garbageCollector.setConnectionState(connected, clientId);

		raiseConnectedEvent(this.mc.logger, this, connected, clientId);
	}

	public async notifyOpReplay(message: ISequencedDocumentMessage) {
		await this.pendingStateManager.applyStashedOpsAt(message.sequenceNumber);
	}

	public process(messageArg: ISequencedDocumentMessage, local: boolean) {
		this.verifyNotClosed();

		// Whether or not the message appears to be a runtime message from an up-to-date client.
		// It may be a legacy runtime message (ie already unpacked and ContainerMessageType)
		// or something different, like a system message.
		const modernRuntimeMessage = messageArg.type === MessageType.Operation;

		// Do shallow copy of message, as the processing flow will modify it.
		// There might be multiple container instances receiving the same message.
		// We do not need to make a deep copy. Each layer will just replace message.contents itself,
		// but will not modify the contents object (likely it will replace it on the message).
		const messageCopy = { ...messageArg };
		for (const message of this.remoteMessageProcessor.process(messageCopy)) {
			if (modernRuntimeMessage) {
				this.processCore({
					// Cast it since we expect it to be this based on modernRuntimeMessage computation above.
					// There is nothing really ensuring that anytime original message.type is Operation that
					// the result messages will be so. In the end modern bool being true only directs to
					// throw error if ultimately unrecognized without compat details saying otherwise.
					message: message as InboundSequencedContainerRuntimeMessage,
					local,
					modernRuntimeMessage,
				});
			} else {
				// Unrecognized message will be ignored.
				this.processCore({ message, local, modernRuntimeMessage });
			}
		}
	}

	private _processedClientSequenceNumber: number | undefined;

	/**
	 * Direct the message to the correct subsystem for processing, and implement other side effects
	 */
	private processCore(messageWithContext: MessageWithContext) {
		const { message, local } = messageWithContext;
		// Surround the actual processing of the operation with messages to the schedule manager indicating
		// the beginning and end. This allows it to emit appropriate events and/or pause the processing of new
		// messages once a batch has been fully processed.
		this.scheduleManager.beforeOpProcessing(message);

		this._processedClientSequenceNumber = message.clientSequenceNumber;

		try {
			let localOpMetadata: unknown;
			if (
				local &&
				messageWithContext.modernRuntimeMessage &&
				message.type !== ContainerMessageType.ChunkedOp
			) {
				localOpMetadata = this.pendingStateManager.processPendingLocalMessage(
					messageWithContext.message,
				);
			}

			// If there are no more pending messages after processing a local message,
			// the document is no longer dirty.
			if (!this.hasPendingMessages()) {
				this.updateDocumentDirtyState(false);
			}

			this.validateAndProcessRuntimeMessage(messageWithContext, localOpMetadata);

			this.emit("op", message, messageWithContext.modernRuntimeMessage);

			this.scheduleManager.afterOpProcessing(undefined, message);

			if (local) {
				// If we have processed a local op, this means that the container is
				// making progress and we can reset the counter for how many times
				// we have consecutively replayed the pending states
				this.resetReconnectCount(message);
			}
		} catch (e) {
			this.scheduleManager.afterOpProcessing(e, message);
			throw e;
		}
	}
	/**
	 * Assuming the given message is also a TypedContainerRuntimeMessage,
	 * checks its type and dispatches the message to the appropriate handler in the runtime.
	 * Throws a DataProcessingError if the message looks like but doesn't conform to a known TypedContainerRuntimeMessage type.
	 */
	private validateAndProcessRuntimeMessage(
		messageWithContext: MessageWithContext,
		localOpMetadata: unknown,
	): void {
		// TODO: destructure message and modernRuntimeMessage once using typescript 5.2.2+
		const { local } = messageWithContext;
		switch (messageWithContext.message.type) {
			case ContainerMessageType.Attach:
				this.dataStores.processAttachMessage(messageWithContext.message, local);
				break;
			case ContainerMessageType.Alias:
				this.dataStores.processAliasMessage(
					messageWithContext.message,
					localOpMetadata,
					local,
				);
				break;
			case ContainerMessageType.FluidDataStoreOp:
				this.dataStores.processFluidDataStoreOp(
					messageWithContext.message,
					local,
					localOpMetadata,
				);
				break;
			case ContainerMessageType.BlobAttach:
				this.blobManager.processBlobAttachOp(messageWithContext.message, local);
				break;
			case ContainerMessageType.IdAllocation:
				assert(
					this.idCompressor !== undefined,
					0x67c /* IdCompressor should be defined if enabled */,
				);

				// Don't re-finalize the range if we're processing a "savedOp" in
				// stashed ops flow. The compressor is stashed with these ops already processed.
				if (
					(messageWithContext.message.metadata as IIdAllocationMetadata)?.savedOp !== true
				) {
					this.idCompressor.finalizeCreationRange(messageWithContext.message.contents);
				}
				break;
			case ContainerMessageType.ChunkedOp:
			case ContainerMessageType.Rejoin:
				break;
			default: {
				// If we didn't necessarily expect a runtime message type, then no worries - just return
				// e.g. this case applies to system ops, or legacy ops that would have fallen into the above cases anyway.
				if (!messageWithContext.modernRuntimeMessage) {
					return;
				}

				const compatBehavior = messageWithContext.message.compatDetails?.behavior;
				if (
					!compatBehaviorAllowsMessageType(
						messageWithContext.message.type,
						compatBehavior,
					)
				) {
					const { message } = messageWithContext;
					const error = DataProcessingError.create(
						// Former assert 0x3ce
						"Runtime message of unknown type",
						"OpProcessing",
						message,
						{
							local,
							messageDetails: JSON.stringify({
								type: message.type,
								contentType: typeof message.contents,
								compatBehavior,
								batch: (message.metadata as IBatchMetadata | undefined)?.batch,
								compression: message.compression,
							}),
						},
					);
					this.closeFn(error);
					throw error;
				}
			}
		}
	}

	/**
	 * Emits the Signal event and update the perf signal data.
	 * @param clientSignalSequenceNumber - is the client signal sequence number to be uploaded.
	 */
	private sendSignalTelemetryEvent(clientSignalSequenceNumber: number) {
		const duration = Date.now() - this._perfSignalData.signalTimestamp;
		this.mc.logger.sendPerformanceEvent({
			eventName: "SignalLatency",
			duration,
			signalsLost: this._perfSignalData.signalsLost,
		});

		this._perfSignalData.signalsLost = 0;
		this._perfSignalData.signalTimestamp = 0;
	}

	public processSignal(message: ISignalMessage, local: boolean) {
		const envelope = message.content as ISignalEnvelope;
		const transformed: IInboundSignalMessage = {
			clientId: message.clientId,
			content: envelope.contents.content,
			type: envelope.contents.type,
		};

		// Only collect signal telemetry for messages sent by the current client.
		if (message.clientId === this.clientId && this.connected) {
			// Check to see if the signal was lost.
			if (
				this._perfSignalData.trackingSignalSequenceNumber !== undefined &&
				envelope.clientSignalSequenceNumber >
					this._perfSignalData.trackingSignalSequenceNumber
			) {
				this._perfSignalData.signalsLost++;
				this._perfSignalData.trackingSignalSequenceNumber = undefined;
				this.mc.logger.sendErrorEvent({
					eventName: "SignalLost",
					type: envelope.contents.type,
					signalsLost: this._perfSignalData.signalsLost,
					trackingSequenceNumber: this._perfSignalData.trackingSignalSequenceNumber,
					clientSignalSequenceNumber: envelope.clientSignalSequenceNumber,
				});
			} else if (
				envelope.clientSignalSequenceNumber ===
				this._perfSignalData.trackingSignalSequenceNumber
			) {
				// only logging for the first connection and the trackingSignalSequenceNUmber.
				if (this.consecutiveReconnects === 0) {
					this.sendSignalTelemetryEvent(envelope.clientSignalSequenceNumber);
				}
				this._perfSignalData.trackingSignalSequenceNumber = undefined;
			}
		}

		if (envelope.address === undefined) {
			// No address indicates a container signal message.
			this.emit("signal", transformed, local);
			return;
		}

		this.dataStores.processSignal(envelope.address, transformed, local);
	}

	/**
	 * Returns the runtime of the data store.
	 * @param id - Id supplied during creating the data store.
	 * @param wait - True if you want to wait for it.
	 * @deprecated Use getAliasedDataStoreEntryPoint instead to get an aliased data store's entry point.
	 */
	// eslint-disable-next-line import/no-deprecated
	public async getRootDataStore(id: string, wait = true): Promise<IFluidRouter> {
		return this.getRootDataStoreChannel(id, wait);
	}

	private async getRootDataStoreChannel(
		id: string,
		wait = true,
	): Promise<IFluidDataStoreChannel> {
		await this.dataStores.waitIfPendingAlias(id);
		const internalId = this.internalId(id);
		const context = await this.dataStores.getDataStore(internalId, { wait });
		assert(await context.isRoot(), 0x12b /* "did not get root data store" */);
		return context.realize();
	}

	/**
	 * Flush the pending ops manually.
	 * This method is expected to be called at the end of a batch.
	 */
	private flush(): void {
		assert(
			this._orderSequentiallyCalls === 0,
			0x24c /* "Cannot call `flush()` from `orderSequentially`'s callback" */,
		);

		this.outbox.flush();
		assert(this.outbox.isEmpty, 0x3cf /* reentrancy */);
	}

	public orderSequentially<T>(callback: () => T): T {
		let checkpoint: IBatchCheckpoint | undefined;
		let result: T;
		if (this.mc.config.getBoolean("Fluid.ContainerRuntime.EnableRollback")) {
			// Note: we are not touching this.pendingAttachBatch here, for two reasons:
			// 1. It would not help, as we flush attach ops as they become available.
			// 2. There is no way to undo process of data store creation.
			checkpoint = this.outbox.checkpoint().mainBatch;
		}
		try {
			this._orderSequentiallyCalls++;
			result = callback();
		} catch (error) {
			if (checkpoint) {
				// This will throw and close the container if rollback fails
				try {
					checkpoint.rollback((message: BatchMessage) =>
						this.rollback(message.contents, message.localOpMetadata),
					);
				} catch (err) {
					const error2 = wrapError(err, (message) => {
						return DataProcessingError.create(
							`RollbackError: ${message}`,
							"checkpointRollback",
							undefined,
						) as DataProcessingError;
					});
					this.closeFn(error2);
					throw error2;
				}
			} else {
				// pre-0.58 error message: orderSequentiallyCallbackException
				this.closeFn(new GenericError("orderSequentially callback exception", error));
			}
			throw error; // throw the original error for the consumer of the runtime
		} finally {
			this._orderSequentiallyCalls--;
		}

		// We don't flush on TurnBased since we expect all messages in the same JS turn to be part of the same batch
		if (this.flushMode !== FlushMode.TurnBased && this._orderSequentiallyCalls === 0) {
			this.flush();
		}
		return result;
	}

	/**
	 * Returns the aliased data store's entryPoint, given the alias.
	 * @param alias - The alias for the data store.
	 * @returns The data store's entry point ({@link @fluidframework/core-interfaces#IFluidHandle}) if it exists and is aliased.
	 * Returns undefined if no data store has been assigned the given alias.
	 */
	public async getAliasedDataStoreEntryPoint(
		alias: string,
	): Promise<IFluidHandle<FluidObject> | undefined> {
		await this.dataStores.waitIfPendingAlias(alias);
		const internalId = this.internalId(alias);
		const context = await this.dataStores.getDataStoreIfAvailable(internalId, { wait: false });
		// If the data store is not available or not an alias, return undefined.
		if (context === undefined || !(await context.isRoot())) {
			return undefined;
		}

		const channel = await context.realize();
		if (channel.entryPoint === undefined) {
			throw new UsageError(
				"entryPoint must be defined on data store runtime for using getAliasedDataStoreEntryPoint",
			);
		}
		this.garbageCollector.nodeUpdated(
			`/${internalId}`,
			"Loaded",
			undefined /* timestampMs */,
			context.packagePath,
		);
		return channel.entryPoint;
	}

	public createDetachedRootDataStore(
		pkg: Readonly<string[]>,
		rootDataStoreId: string,
	): IFluidDataStoreContextDetached {
		if (rootDataStoreId.includes("/")) {
			throw new UsageError(`Id cannot contain slashes: '${rootDataStoreId}'`);
		}
		return this.dataStores.createDetachedDataStoreCore(pkg, true, rootDataStoreId);
	}

	public createDetachedDataStore(pkg: Readonly<string[]>): IFluidDataStoreContextDetached {
		return this.dataStores.createDetachedDataStoreCore(pkg, false);
	}

	public async createDataStore(pkg: string | string[]): Promise<IDataStore> {
		const id = uuid();
		return channelToDataStore(
			await this.dataStores
				._createFluidDataStoreContext(Array.isArray(pkg) ? pkg : [pkg], id)
				.realize(),
			id,
			this,
			this.dataStores,
			this.mc.logger,
		);
	}

	/**
	 * @deprecated 0.16 Issue #1537, #3631
	 * @internal
	 */
	public async _createDataStoreWithProps(
		pkg: string | string[],
		props?: any,
		id = uuid(),
	): Promise<IDataStore> {
		return channelToDataStore(
			await this.dataStores
				._createFluidDataStoreContext(Array.isArray(pkg) ? pkg : [pkg], id, props)
				.realize(),
			id,
			this,
			this.dataStores,
			this.mc.logger,
		);
	}

	private canSendOps() {
		// Note that the real (non-proxy) delta manager is needed here to get the readonly info. This is because
		// container runtime's ability to send ops depend on the actual readonly state of the delta manager.
		return (
<<<<<<< HEAD
			this.connected &&
			!this.innerDeltaManager.readOnlyInfo.readonly &&
			!this.waitBlobsToAttach
=======
			this.connected && !this.innerDeltaManager.readOnlyInfo.readonly && !this.imminentClosure
>>>>>>> fc9fffbb
		);
	}

	/**
	 * Are we in the middle of batching ops together?
	 */
	private currentlyBatching() {
		return this.flushMode !== FlushMode.Immediate || this._orderSequentiallyCalls !== 0;
	}

	private readonly _quorum: IQuorumClients;
	public getQuorum(): IQuorumClients {
		return this._quorum;
	}

	private readonly _audience: IAudience;
	public getAudience(): IAudience {
		return this._audience;
	}

	/**
	 * Returns true of container is dirty, i.e. there are some pending local changes that
	 * either were not sent out to delta stream or were not yet acknowledged.
	 */
	public get isDirty(): boolean {
		return this.dirtyContainer;
	}

	private isContainerMessageDirtyable({ type, contents }: OutboundContainerRuntimeMessage) {
		// For legacy purposes, exclude the old built-in AgentScheduler from dirty consideration as a special-case.
		// Ultimately we should have no special-cases from the ContainerRuntime's perspective.
		if (type === ContainerMessageType.Attach) {
			const attachMessage = contents as InboundAttachMessage;
			if (attachMessage.id === agentSchedulerId) {
				return false;
			}
		} else if (type === ContainerMessageType.FluidDataStoreOp) {
			const envelope = contents;
			if (envelope.address === agentSchedulerId) {
				return false;
			}
		}
		return true;
	}

	private createNewSignalEnvelope(
		address: string | undefined,
		type: string,
		content: any,
	): ISignalEnvelope {
		const newSequenceNumber = ++this._perfSignalData.signalSequenceNumber;
		const newEnvelope: ISignalEnvelope = {
			address,
			clientSignalSequenceNumber: newSequenceNumber,
			contents: { type, content },
		};

		// We should not track any signals in case we already have a tracking number.
		if (
			newSequenceNumber % this.defaultTelemetrySignalSampleCount === 1 &&
			this._perfSignalData.trackingSignalSequenceNumber === undefined
		) {
			this._perfSignalData.signalTimestamp = Date.now();
			this._perfSignalData.trackingSignalSequenceNumber = newSequenceNumber;
		}

		return newEnvelope;
	}

	/**
	 * Submits the signal to be sent to other clients.
	 * @param type - Type of the signal.
	 * @param content - Content of the signal.
	 * @param targetClientId - When specified, the signal is only sent to the provided client id.
	 */
	public submitSignal(type: string, content: any, targetClientId?: string) {
		this.verifyNotClosed();
		const envelope = this.createNewSignalEnvelope(undefined /* address */, type, content);
		return this.submitSignalFn(envelope, targetClientId);
	}

	/**
	 * Submits the signal to be sent to other clients.
	 * @param type - Type of the signal.
	 * @param content - Content of the signal.
	 * @param targetClientId - When specified, the signal is only sent to the provided client id.
	 */
	public submitDataStoreSignal(
		address: string,
		type: string,
		content: any,
		targetClientId?: string,
	) {
		const envelope = this.createNewSignalEnvelope(address, type, content);
		return this.submitSignalFn(envelope, targetClientId);
	}

	public setAttachState(attachState: AttachState.Attaching | AttachState.Attached): void {
		if (attachState === AttachState.Attaching) {
			assert(
				this.attachState === AttachState.Attaching,
				0x12d /* "Container Context should already be in attaching state" */,
			);
		} else {
			assert(
				this.attachState === AttachState.Attached,
				0x12e /* "Container Context should already be in attached state" */,
			);
			this.emit("attached");
		}

		if (attachState === AttachState.Attached && !this.hasPendingMessages()) {
			this.updateDocumentDirtyState(false);
		}
		this.dataStores.setAttachState(attachState);
	}

	/**
	 * Create a summary. Used when attaching or serializing a detached container.
	 *
	 * @param blobRedirectTable - A table passed during the attach process. While detached, blob upload is supported
	 * using IDs generated locally. After attach, these IDs cannot be used, so this table maps the old local IDs to the
	 * new storage IDs so requests can be redirected.
	 * @param telemetryContext - summary data passed through the layers for telemetry purposes
	 */
	public createSummary(
		blobRedirectTable?: Map<string, string>,
		telemetryContext?: ITelemetryContext,
	): ISummaryTree {
		if (blobRedirectTable) {
			this.blobManager.setRedirectTable(blobRedirectTable);
		}

		const summarizeResult = this.dataStores.createSummary(telemetryContext);
		// Wrap data store summaries in .channels subtree.
		wrapSummaryInChannelsTree(summarizeResult);

		this.addContainerStateToSummary(
			summarizeResult,
			true /* fullTree */,
			false /* trackState */,
			telemetryContext,
		);
		return summarizeResult.summary;
	}

	public readonly getAbsoluteUrl: (relativeUrl: string) => Promise<string | undefined>;

	private async summarizeInternal(
		fullTree: boolean,
		trackState: boolean,
		telemetryContext?: ITelemetryContext,
	): Promise<ISummarizeInternalResult> {
		const summarizeResult = await this.dataStores.summarize(
			fullTree,
			trackState,
			telemetryContext,
		);

		// Wrap data store summaries in .channels subtree.
		wrapSummaryInChannelsTree(summarizeResult);
		const pathPartsForChildren = [channelsTreeName];

		this.addContainerStateToSummary(summarizeResult, fullTree, trackState, telemetryContext);
		return {
			...summarizeResult,
			id: "",
			pathPartsForChildren,
		};
	}

	/**
	 * Returns a summary of the runtime at the current sequence number.
	 */
	public async summarize(options: {
		/** True to generate the full tree with no handle reuse optimizations; defaults to false */
		fullTree?: boolean;
		/** True to track the state for this summary in the SummarizerNodes; defaults to true */
		trackState?: boolean;
		/** Logger to use for correlated summary events */
		summaryLogger?: ITelemetryLoggerExt;
		/** True to run garbage collection before summarizing; defaults to true */
		runGC?: boolean;
		/** True to generate full GC data */
		fullGC?: boolean;
		/** True to run GC sweep phase after the mark phase */
		runSweep?: boolean;
	}): Promise<ISummaryTreeWithStats> {
		this.verifyNotClosed();

		const {
			fullTree = false,
			trackState = true,
			summaryLogger = this.mc.logger,
			runGC = this.garbageCollector.shouldRunGC,
			runSweep,
			fullGC,
		} = options;

		const telemetryContext = new TelemetryContext();
		// Add the options that are used to generate this summary to the telemetry context.
		telemetryContext.setMultiple("fluid_Summarize", "Options", {
			fullTree,
			trackState,
			runGC,
			fullGC,
			runSweep,
		});

		try {
			if (runGC) {
				await this.collectGarbage(
					{ logger: summaryLogger, runSweep, fullGC },
					telemetryContext,
				);
			}

			const { stats, summary } = await this.summarizerNode.summarize(
				fullTree,
				trackState,
				telemetryContext,
			);

			assert(
				summary.type === SummaryType.Tree,
				0x12f /* "Container Runtime's summarize should always return a tree" */,
			);

			return { stats, summary };
		} finally {
			this.mc.logger.sendTelemetryEvent({
				eventName: "SummarizeTelemetry",
				details: telemetryContext.serialize(),
			});
		}
	}

	/**
	 * Before GC runs, called by the garbage collector to update any pending GC state. This is mainly used to notify
	 * the garbage collector of references detected since the last GC run. Most references are notified immediately
	 * but there can be some for which async operation is required (such as detecting new root data stores).
	 * @see IGarbageCollectionRuntime.updateStateBeforeGC
	 */
	public async updateStateBeforeGC() {
		return this.dataStores.updateStateBeforeGC();
	}

	private async getGCDataInternal(fullGC?: boolean): Promise<IGarbageCollectionData> {
		return this.dataStores.getGCData(fullGC);
	}

	/**
	 * Generates and returns the GC data for this container.
	 * @param fullGC - true to bypass optimizations and force full generation of GC data.
	 * @see IGarbageCollectionRuntime.getGCData
	 */
	public async getGCData(fullGC?: boolean): Promise<IGarbageCollectionData> {
		const builder = new GCDataBuilder();
		const dsGCData = await this.summarizerNode.getGCData(fullGC);
		builder.addNodes(dsGCData.gcNodes);

		const blobsGCData = this.blobManager.getGCData(fullGC);
		builder.addNodes(blobsGCData.gcNodes);
		return builder.getGCData();
	}

	/**
	 * After GC has run, called to notify this container's nodes of routes that are used in it.
	 * @param usedRoutes - The routes that are used in all nodes in this Container.
	 * @see IGarbageCollectionRuntime.updateUsedRoutes
	 */
	public updateUsedRoutes(usedRoutes: string[]) {
		// Update our summarizer node's used routes. Updating used routes in summarizer node before
		// summarizing is required and asserted by the the summarizer node. We are the root and are
		// always referenced, so the used routes is only self-route (empty string).
		this.summarizerNode.updateUsedRoutes([""]);

		const { dataStoreRoutes } = this.getDataStoreAndBlobManagerRoutes(usedRoutes);
		this.dataStores.updateUsedRoutes(dataStoreRoutes);
	}

	/**
	 * This is called to update objects whose routes are unused.
	 * @param unusedRoutes - Data store and attachment blob routes that are unused in this Container.
	 */
	public updateUnusedRoutes(unusedRoutes: string[]) {
		const { blobManagerRoutes, dataStoreRoutes } =
			this.getDataStoreAndBlobManagerRoutes(unusedRoutes);
		this.blobManager.updateUnusedRoutes(blobManagerRoutes);
		this.dataStores.updateUnusedRoutes(dataStoreRoutes);
	}

	/**
	 * @deprecated Replaced by deleteSweepReadyNodes.
	 */
	public deleteUnusedNodes(unusedRoutes: string[]): string[] {
		throw new Error("deleteUnusedRoutes should not be called");
	}

	/**
	 * After GC has run and identified nodes that are sweep ready, this is called to delete the sweep ready nodes.
	 * @param sweepReadyRoutes - The routes of nodes that are sweep ready and should be deleted.
	 * @returns The routes of nodes that were deleted.
	 */
	public deleteSweepReadyNodes(sweepReadyRoutes: string[]): string[] {
		const { dataStoreRoutes, blobManagerRoutes } =
			this.getDataStoreAndBlobManagerRoutes(sweepReadyRoutes);

		const deletedRoutes = this.dataStores.deleteSweepReadyNodes(dataStoreRoutes);
		return deletedRoutes.concat(this.blobManager.deleteSweepReadyNodes(blobManagerRoutes));
	}

	/**
	 * This is called to update objects that are tombstones.
	 * @param tombstonedRoutes - Data store and attachment blob routes that are tombstones in this Container.
	 */
	public updateTombstonedRoutes(tombstonedRoutes: string[]) {
		const { blobManagerRoutes, dataStoreRoutes } =
			this.getDataStoreAndBlobManagerRoutes(tombstonedRoutes);
		this.blobManager.updateTombstonedRoutes(blobManagerRoutes);
		this.dataStores.updateTombstonedRoutes(dataStoreRoutes);
	}

	/**
	 * Returns a server generated referenced timestamp to be used to track unreferenced nodes by GC.
	 */
	public getCurrentReferenceTimestampMs(): number | undefined {
		// Use the timestamp of the last message seen by this client as that is server generated. If no messages have
		// been processed, use the timestamp of the message from the last summary.
		return this.deltaManager.lastMessage?.timestamp ?? this.messageAtLastSummary?.timestamp;
	}

	/**
	 * Returns the type of the GC node. Currently, there are nodes that belong to the root ("/"), data stores or
	 * blob manager.
	 */
	public getNodeType(nodePath: string): GCNodeType {
		if (this.isBlobPath(nodePath)) {
			return GCNodeType.Blob;
		}
		return this.dataStores.getGCNodeType(nodePath) ?? GCNodeType.Other;
	}

	/**
	 * Called by GC to retrieve the package path of the node with the given path. The node should belong to a
	 * data store or an attachment blob.
	 */
	public async getGCNodePackagePath(nodePath: string): Promise<readonly string[] | undefined> {
		switch (this.getNodeType(nodePath)) {
			case GCNodeType.Blob:
				return [BlobManager.basePath];
			case GCNodeType.DataStore:
			case GCNodeType.SubDataStore:
				return this.dataStores.getDataStorePackagePath(nodePath);
			default:
				assert(false, 0x2de /* "Package path requested for unsupported node type." */);
		}
	}

	/**
	 * Returns whether a given path is for attachment blobs that are in the format - "/BlobManager.basePath/...".
	 */
	private isBlobPath(path: string): boolean {
		const pathParts = path.split("/");
		if (pathParts.length < 2 || pathParts[1] !== BlobManager.basePath) {
			return false;
		}
		return true;
	}

	/**
	 * From a given list of routes, separate and return routes that belong to blob manager and data stores.
	 * @param routes - A list of routes that can belong to data stores or blob manager.
	 * @returns Two route lists - One that contains routes for blob manager and another one that contains routes
	 * for data stores.
	 */
	private getDataStoreAndBlobManagerRoutes(routes: string[]) {
		const blobManagerRoutes: string[] = [];
		const dataStoreRoutes: string[] = [];
		for (const route of routes) {
			if (this.isBlobPath(route)) {
				blobManagerRoutes.push(route);
			} else {
				dataStoreRoutes.push(route);
			}
		}
		return { blobManagerRoutes, dataStoreRoutes };
	}

	/**
	 * Runs garbage collection and updates the reference / used state of the nodes in the container.
	 * @returns the statistics of the garbage collection run; undefined if GC did not run.
	 */
	public async collectGarbage(
		options: {
			/** Logger to use for logging GC events */
			logger?: ITelemetryLoggerExt;
			/** True to run GC sweep phase after the mark phase */
			runSweep?: boolean;
			/** True to generate full GC data */
			fullGC?: boolean;
		},
		telemetryContext?: ITelemetryContext,
	): Promise<IGCStats | undefined> {
		return this.garbageCollector.collectGarbage(options, telemetryContext);
	}

	/**
	 * Called when a new outbound reference is added to another node. This is used by garbage collection to identify
	 * all references added in the system.
	 * @param srcHandle - The handle of the node that added the reference.
	 * @param outboundHandle - The handle of the outbound node that is referenced.
	 */
	public addedGCOutboundReference(srcHandle: IFluidHandle, outboundHandle: IFluidHandle) {
		this.garbageCollector.addedOutboundReference(
			srcHandle.absolutePath,
			outboundHandle.absolutePath,
		);
	}

	/**
	 * Generates the summary tree, uploads it to storage, and then submits the summarize op.
	 * This is intended to be called by the summarizer, since it is the implementation of
	 * ISummarizerInternalsProvider.submitSummary.
	 * It takes care of state management at the container level, including pausing inbound
	 * op processing, updating SummarizerNode state tracking, and garbage collection.
	 * @param options - options controlling how the summary is generated or submitted
	 */
	public async submitSummary(options: ISubmitSummaryOptions): Promise<SubmitSummaryResult> {
		const { fullTree = false, finalAttempt = false, refreshLatestAck, summaryLogger } = options;
		// The summary number for this summary. This will be updated during the summary process, so get it now and
		// use it for all events logged during this summary.
		const summaryNumber = this.nextSummaryNumber;
		const summaryNumberLogger = createChildLogger({
			logger: summaryLogger,
			properties: {
				all: { summaryNumber },
			},
		});

		assert(this.outbox.isEmpty, 0x3d1 /* Can't trigger summary in the middle of a batch */);

		// We close the summarizer and download a new snapshot and reload the container
		let latestSnapshotVersionId: string | undefined;
		if (refreshLatestAck === true) {
			return this.prefetchLatestSummaryThenClose(
				createChildLogger({
					logger: summaryNumberLogger,
					properties: { all: { safeSummary: true } },
				}),
			);
		}

		// If there are pending (unacked ops), the summary will not be eventual consistent and it may even be
		// incorrect. So, wait for the container to be saved with a timeout. If the container is not saved
		// within the timeout, check if it should be failed or can continue.
		if (this.validateSummaryBeforeUpload && this.hasPendingMessages()) {
			const countBefore = this.pendingMessagesCount;
			// The timeout for waiting for pending ops can be overridden via configurations.
			const pendingOpsTimeout =
				this.mc.config.getNumber("Fluid.Summarizer.waitForPendingOpsTimeoutMs") ??
				defaultPendingOpsWaitTimeoutMs;
			await new Promise<void>((resolve, reject) => {
				const timeoutId = setTimeout(() => resolve(), pendingOpsTimeout);
				this.once("saved", () => {
					clearTimeout(timeoutId);
					resolve();
				});
				this.once("dispose", () => {
					clearTimeout(timeoutId);
					reject(new Error("Runtime is disposed while summarizing"));
				});
			});

			// Log that there are pending ops while summarizing. This will help us gather data on how often this
			// happens, whether we attempted to wait for these ops to be acked and what was the result.
			summaryNumberLogger.sendTelemetryEvent({
				eventName: "PendingOpsWhileSummarizing",
				saved: this.hasPendingMessages() ? false : true,
				timeout: pendingOpsTimeout,
				countBefore,
				countAfter: this.pendingMessagesCount,
			});

			// There could still be pending ops. Check if summary should fail or continue.
			const pendingMessagesFailResult = await this.shouldFailSummaryOnPendingOps(
				summaryNumberLogger,
				this.deltaManager.lastSequenceNumber,
				this.deltaManager.minimumSequenceNumber,
				finalAttempt,
				true /* beforeSummaryGeneration */,
			);
			if (pendingMessagesFailResult !== undefined) {
				return pendingMessagesFailResult;
			}
		}

		const shouldPauseInboundSignal =
			this.mc.config.getBoolean(
				"Fluid.ContainerRuntime.SubmitSummary.disableInboundSignalPause",
			) !== true;

		let summaryRefSeqNum: number | undefined;

		try {
			await this.deltaManager.inbound.pause();
			if (shouldPauseInboundSignal) {
				await this.deltaManager.inboundSignal.pause();
			}

			summaryRefSeqNum = this.deltaManager.lastSequenceNumber;
			const minimumSequenceNumber = this.deltaManager.minimumSequenceNumber;
			const message = `Summary @${summaryRefSeqNum}:${this.deltaManager.minimumSequenceNumber}`;
			const lastAck = this.summaryCollection.latestAck;

			this.summarizerNode.startSummary(summaryRefSeqNum, summaryNumberLogger);

			// Helper function to check whether we should still continue between each async step.
			const checkContinue = (): { continue: true } | { continue: false; error: string } => {
				// Do not check for loss of connectivity directly! Instead leave it up to
				// RunWhileConnectedCoordinator to control policy in a single place.
				// This will allow easier change of design if we chose to. For example, we may chose to allow
				// summarizer to reconnect in the future.
				// Also checking for cancellation is a must as summary process may be abandoned for other reasons,
				// like loss of connectivity for main (interactive) client.
				if (options.cancellationToken.cancelled) {
					return { continue: false, error: "disconnected" };
				}
				// That said, we rely on submitSystemMessage() that today only works in connected state.
				// So if we fail here, it either means that RunWhileConnectedCoordinator does not work correctly,
				// OR that design changed and we need to remove this check and fix submitSystemMessage.
				assert(this.connected, 0x258 /* "connected" */);

				// Ensure that lastSequenceNumber has not changed after pausing.
				// We need the summary op's reference sequence number to match our summary sequence number,
				// otherwise we'll get the wrong sequence number stamped on the summary's .protocol attributes.
				if (this.deltaManager.lastSequenceNumber !== summaryRefSeqNum) {
					return {
						continue: false,
						error: `lastSequenceNumber changed before uploading to storage. ${this.deltaManager.lastSequenceNumber} !== ${summaryRefSeqNum}`,
					};
				}
				assert(
					summaryRefSeqNum === this.deltaManager.lastMessage?.sequenceNumber,
					0x395 /* it's one and the same thing */,
				);

				if (lastAck !== this.summaryCollection.latestAck) {
					return {
						continue: false,
						error: `Last summary changed while summarizing. ${this.summaryCollection.latestAck} !== ${lastAck}`,
					};
				}
				return { continue: true };
			};

			let continueResult = checkContinue();
			if (!continueResult.continue) {
				return {
					stage: "base",
					referenceSequenceNumber: summaryRefSeqNum,
					minimumSequenceNumber,
					error: continueResult.error,
				};
			}

			const trace = Trace.start();
			let summarizeResult: ISummaryTreeWithStats;
			// If the GC state needs to be reset, we need to force a full tree summary and update the unreferenced
			// state of all the nodes.
			const forcedFullTree = this.garbageCollector.summaryStateNeedsReset;
			try {
				summarizeResult = await this.summarize({
					fullTree: fullTree || forcedFullTree,
					trackState: true,
					summaryLogger: summaryNumberLogger,
					runGC: this.garbageCollector.shouldRunGC,
				});
			} catch (error) {
				return {
					stage: "base",
					referenceSequenceNumber: summaryRefSeqNum,
					minimumSequenceNumber,
					error,
				};
			}

			// If validateSummaryBeforeUpload is true, validate that the summary generated is correct before uploading.
			if (this.validateSummaryBeforeUpload) {
				// Validate that the summaries generated by summarize nodes is correct.
				const validateResult = this.summarizerNode.validateSummary();
				if (!validateResult.success) {
					const { success, ...loggingProps } = validateResult;
					const error = new RetriableSummaryError(
						validateResult.reason,
						validateResult.retryAfterSeconds,
						{ ...loggingProps },
					);
					return {
						stage: "base",
						referenceSequenceNumber: summaryRefSeqNum,
						minimumSequenceNumber,
						error,
					};
				}

				const pendingMessagesFailResult = await this.shouldFailSummaryOnPendingOps(
					summaryNumberLogger,
					summaryRefSeqNum,
					minimumSequenceNumber,
					finalAttempt,
					false /* beforeSummaryGeneration */,
				);
				if (pendingMessagesFailResult !== undefined) {
					return pendingMessagesFailResult;
				}
			}

			const { summary: summaryTree, stats: partialStats } = summarizeResult;

			// Now that we have generated the summary, update the message at last summary to the last message processed.
			this.messageAtLastSummary = this.deltaManager.lastMessage;

			// Counting dataStores and handles
			// Because handles are unchanged dataStores in the current logic,
			// summarized dataStore count is total dataStore count minus handle count
			const dataStoreTree = summaryTree.tree[channelsTreeName];

			assert(dataStoreTree.type === SummaryType.Tree, 0x1fc /* "summary is not a tree" */);
			const handleCount = Object.values(dataStoreTree.tree).filter(
				(value) => value.type === SummaryType.Handle,
			).length;
			const gcSummaryTreeStats = summaryTree.tree[gcTreeKey]
				? calculateStats(summaryTree.tree[gcTreeKey])
				: undefined;

			const summaryStats: IGeneratedSummaryStats = {
				dataStoreCount: this.dataStores.size,
				summarizedDataStoreCount: this.dataStores.size - handleCount,
				gcStateUpdatedDataStoreCount: this.garbageCollector.updatedDSCountSinceLastSummary,
				gcBlobNodeCount: gcSummaryTreeStats?.blobNodeCount,
				gcTotalBlobsSize: gcSummaryTreeStats?.totalBlobSize,
				summaryNumber,
				...partialStats,
			};
			const generateSummaryData: Omit<IGenerateSummaryTreeResult, "stage" | "error"> = {
				referenceSequenceNumber: summaryRefSeqNum,
				minimumSequenceNumber,
				summaryTree,
				summaryStats,
				generateDuration: trace.trace().duration,
				forcedFullTree,
			} as const;

			continueResult = checkContinue();
			if (!continueResult.continue) {
				return { stage: "generate", ...generateSummaryData, error: continueResult.error };
			}

			// It may happen that the lastAck it not correct due to missing summaryAck in case of single commit
			// summary. So if the previous summarizer closes just after submitting the summary and before
			// submitting the summaryOp then we can't rely on summaryAck. So in case we have
			// latestSnapshotVersionId from storage and it does not match with the lastAck ackHandle, then use
			// the one fetched from storage as parent as that is the latest.
			let summaryContext: ISummaryContext;
			if (
				lastAck?.summaryAck.contents.handle !== latestSnapshotVersionId &&
				latestSnapshotVersionId !== undefined
			) {
				summaryContext = {
					proposalHandle: undefined,
					ackHandle: latestSnapshotVersionId,
					referenceSequenceNumber: summaryRefSeqNum,
				};
			} else if (lastAck === undefined) {
				summaryContext = {
					proposalHandle: undefined,
					ackHandle: this.loadedFromVersionId,
					referenceSequenceNumber: summaryRefSeqNum,
				};
			} else {
				summaryContext = {
					proposalHandle: lastAck.summaryOp.contents.handle,
					ackHandle: lastAck.summaryAck.contents.handle,
					referenceSequenceNumber: summaryRefSeqNum,
				};
			}

			let handle: string;
			try {
				handle = await this.storage.uploadSummaryWithContext(
					summarizeResult.summary,
					summaryContext,
				);
			} catch (error) {
				return { stage: "generate", ...generateSummaryData, error };
			}

			const parent = summaryContext.ackHandle;
			const summaryMessage: ISummaryContent = {
				handle,
				// eslint-disable-next-line @typescript-eslint/no-non-null-assertion
				head: parent!,
				message,
				parents: parent ? [parent] : [],
			};
			const uploadData = {
				...generateSummaryData,
				handle,
				uploadDuration: trace.trace().duration,
			} as const;

			continueResult = checkContinue();
			if (!continueResult.continue) {
				return { stage: "upload", ...uploadData, error: continueResult.error };
			}

			let clientSequenceNumber: number;
			try {
				clientSequenceNumber = this.submitSummaryMessage(summaryMessage, summaryRefSeqNum);
			} catch (error) {
				return { stage: "upload", ...uploadData, error };
			}

			const submitData = {
				stage: "submit",
				...uploadData,
				clientSequenceNumber,
				submitOpDuration: trace.trace().duration,
			} as const;

			try {
				// If validateSummaryBeforeUpload is false, the summary should be validated in this step.
				this.summarizerNode.completeSummary(
					handle,
					!this.validateSummaryBeforeUpload /* validate */,
				);
			} catch (error) {
				return { stage: "upload", ...uploadData, error };
			}
			return submitData;
		} finally {
			// Cleanup wip summary in case of failure
			this.summarizerNode.clearSummary();

			// ! This needs to happen before we resume inbound queues to ensure heuristics are tracked correctly
			this._summarizer?.recordSummaryAttempt?.(summaryRefSeqNum);

			// Restart the delta manager
			this.deltaManager.inbound.resume();
			if (shouldPauseInboundSignal) {
				this.deltaManager.inboundSignal.resume();
			}
		}
	}

	/**
	 * This helper is called during summarization. If there are pending ops, it will return a failed summarize result
	 * (IBaseSummarizeResult) unless this is the final summarize attempt and SkipFailingIncorrectSummary option is set.
	 * @param logger - The logger to be used for sending telemetry.
	 * @param referenceSequenceNumber - The reference sequence number of the summary attempt.
	 * @param minimumSequenceNumber - The minimum sequence number of the summary attempt.
	 * @param finalAttempt - Whether this is the final summary attempt.
	 * @param beforeSummaryGeneration - Whether this is called before summary generation or after.
	 * @returns failed summarize result (IBaseSummarizeResult) if summary should be failed, undefined otherwise.
	 */
	private async shouldFailSummaryOnPendingOps(
		logger: ITelemetryLoggerExt,
		referenceSequenceNumber: number,
		minimumSequenceNumber: number,
		finalAttempt: boolean,
		beforeSummaryGeneration: boolean,
	): Promise<IBaseSummarizeResult | undefined> {
		if (!this.hasPendingMessages()) {
			return;
		}

		// If "SkipFailingIncorrectSummary" option is true, don't fail the summary in the last attempt.
		// This is a fallback to make progress in documents where there are consistently pending ops in
		// the summarizer.
		if (
			finalAttempt &&
			this.mc.config.getBoolean("Fluid.Summarizer.SkipFailingIncorrectSummary")
		) {
			const error = DataProcessingError.create(
				"Pending ops during summarization",
				"submitSummary",
				undefined,
				{ pendingMessages: this.pendingMessagesCount },
			);
			logger.sendErrorEvent(
				{
					eventName: "SkipFailingIncorrectSummary",
					referenceSequenceNumber,
					minimumSequenceNumber,
					beforeGenerate: beforeSummaryGeneration,
				},
				error,
			);
		} else {
			// The retry delay when there are pending ops can be overridden via config so that we can adjust it
			// based on telemetry while we decide on a stable number.
			const retryDelayMs =
				this.mc.config.getNumber("Fluid.Summarizer.PendingOpsRetryDelayMs") ??
				defaultPendingOpsRetryDelayMs;
			const error = new RetriableSummaryError(
				"PendingOpsWhileSummarizing",
				retryDelayMs / 1000,
				{
					count: this.pendingMessagesCount,
					beforeGenerate: beforeSummaryGeneration,
				},
			);
			return {
				stage: "base",
				referenceSequenceNumber,
				minimumSequenceNumber,
				error,
			};
		}
	}

	private get pendingMessagesCount(): number {
		return this.pendingStateManager.pendingMessagesCount + this.outbox.messageCount;
	}

	private hasPendingMessages() {
		return this.pendingMessagesCount !== 0;
	}

	private updateDocumentDirtyState(dirty: boolean) {
		if (this.attachState !== AttachState.Attached) {
			assert(dirty, 0x3d2 /* Non-attached container is dirty */);
		} else {
			// Other way is not true = see this.isContainerMessageDirtyable()
			assert(
				!dirty || this.hasPendingMessages(),
				0x3d3 /* if doc is dirty, there has to be pending ops */,
			);
		}

		if (this.dirtyContainer === dirty) {
			return;
		}

		this.dirtyContainer = dirty;
		if (this.emitDirtyDocumentEvent) {
			this.emit(dirty ? "dirty" : "saved");
		}
	}

	public submitDataStoreOp(
		id: string,
		contents: any,
		localOpMetadata: unknown = undefined,
	): void {
		const envelope: IEnvelope = {
			address: id,
			contents,
		};
		this.submit(
			{ type: ContainerMessageType.FluidDataStoreOp, contents: envelope },
			localOpMetadata,
		);
	}

	public submitDataStoreAliasOp(contents: any, localOpMetadata: unknown): void {
		const aliasMessage = contents as IDataStoreAliasMessage;
		if (!isDataStoreAliasMessage(aliasMessage)) {
			throw new UsageError("malformedDataStoreAliasMessage");
		}

		this.submit({ type: ContainerMessageType.Alias, contents }, localOpMetadata);
	}

	public async uploadBlob(
		blob: ArrayBufferLike,
		signal?: AbortSignal,
	): Promise<IFluidHandle<ArrayBufferLike>> {
		this.verifyNotClosed();
		return this.blobManager.createBlob(blob, signal);
	}

	private maybeSubmitIdAllocationOp(type: ContainerMessageType) {
		if (type !== ContainerMessageType.IdAllocation) {
			let idAllocationBatchMessage: BatchMessage | undefined;
			let idRange: IdCreationRange | undefined;
			if (this.idCompressorEnabled) {
				assert(
					this.idCompressor !== undefined,
					0x67d /* IdCompressor should be defined if enabled */,
				);
				idRange = this.idCompressor.takeNextCreationRange();
				// Don't include the idRange if there weren't any Ids allocated
				idRange = idRange?.ids !== undefined ? idRange : undefined;
			}

			if (idRange !== undefined) {
				const idAllocationMessage: ContainerRuntimeIdAllocationMessage = {
					type: ContainerMessageType.IdAllocation,
					contents: idRange,
				};
				idAllocationBatchMessage = {
					contents: JSON.stringify(idAllocationMessage),
					referenceSequenceNumber: this.deltaManager.lastSequenceNumber,
					metadata: undefined,
					localOpMetadata: undefined,
					type: ContainerMessageType.IdAllocation,
				};
			}

			if (idAllocationBatchMessage !== undefined) {
				this.outbox.submitIdAllocation(idAllocationBatchMessage);
			}
		}
	}

	private submit(
		containerRuntimeMessage: OutboundContainerRuntimeMessage,
		localOpMetadata: unknown = undefined,
		metadata: Record<string, unknown> | undefined = undefined,
	): void {
		this.verifyNotClosed();
		this.verifyCanSubmitOps();

		// There should be no ops in detached container state!
		assert(
			this.attachState !== AttachState.Detached,
			0x132 /* "sending ops in detached container" */,
		);

		const serializedContent = JSON.stringify(containerRuntimeMessage);

		// Note that the real (non-proxy) delta manager is used here to get the readonly info. This is because
		// container runtime's ability to submit ops depend on the actual readonly state of the delta manager.
		if (this.innerDeltaManager.readOnlyInfo.readonly) {
			this.mc.logger.sendTelemetryEvent({
				eventName: "SubmitOpInReadonly",
				connected: this.connected,
			});
		}

		const type = containerRuntimeMessage.type;
		const message: BatchMessage = {
			contents: serializedContent,
			type,
			metadata,
			localOpMetadata,
			referenceSequenceNumber: this.deltaManager.lastSequenceNumber,
		};

		try {
			// Submit an IdAllocation op if any Ids have been generated since
			// the last op was submitted. Don't submit another if it's an IdAllocation
			// op as that means we're in resubmission flow and we don't want to send
			// IdRanges out of order.
			this.maybeSubmitIdAllocationOp(type);

			// If this is attach message for new data store, and we are in a batch, send this op out of order
			// Is it safe:
			//    Yes, this should be safe reordering. Newly created data stores are not visible through API surface.
			//    They become visible only when aliased, or handle to some sub-element of newly created datastore
			//    is stored in some DDS, i.e. only after some other op.
			// Why:
			//    Attach ops are large, and expensive to process. Plus there are scenarios where a lot of new data
			//    stores are created, causing issues like relay service throttling (too many ops) and catastrophic
			//    failure (batch is too large). Pushing them earlier and outside of main batch should alleviate
			//    these issues.
			// Cons:
			//    1. With large batches, relay service may throttle clients. Clients may disconnect while throttled.
			//    This change creates new possibility of a lot of newly created data stores never being referenced
			//    because client died before it had a change to submit the rest of the ops. This will create more
			//    garbage that needs to be collected leveraging GC (Garbage Collection) feature.
			//    2. Sending ops out of order means they are excluded from rollback functionality. This is not an issue
			//    today as rollback can't undo creation of data store. To some extent not sending them is a bigger
			//    issue than sending.
			// Please note that this does not change file format, so it can be disabled in the future if this
			// optimization no longer makes sense (for example, batch compression may make it less appealing).
			if (
				this.currentlyBatching() &&
				type === ContainerMessageType.Attach &&
				this.disableAttachReorder !== true
			) {
				this.outbox.submitAttach(message);
			} else if (type === ContainerMessageType.BlobAttach) {
				// BlobAttach ops must have their metadata visible and cannot be grouped (see opGroupingManager.ts)
				this.outbox.submitBlobAttach(message);
			} else {
				this.outbox.submit(message);
			}

			if (!this.currentlyBatching()) {
				this.flush();
			} else {
				this.scheduleFlush();
			}
		} catch (error) {
			this.closeFn(error as GenericError);
			throw error;
		}

		if (this.isContainerMessageDirtyable(containerRuntimeMessage)) {
			this.updateDocumentDirtyState(true);
		}
	}

	private scheduleFlush() {
		if (this.flushTaskExists) {
			return;
		}

		this.flushTaskExists = true;
		const flush = () => {
			this.flushTaskExists = false;
			try {
				this.flush();
			} catch (error) {
				this.closeFn(error as GenericError);
			}
		};

		switch (this.flushMode) {
			case FlushMode.TurnBased:
				// When in TurnBased flush mode the runtime will buffer operations in the current turn and send them as a single
				// batch at the end of the turn
				// eslint-disable-next-line @typescript-eslint/no-floating-promises
				Promise.resolve().then(flush);
				break;

			// FlushModeExperimental is experimental and not exposed directly in the runtime APIs
			case FlushModeExperimental.Async as unknown as FlushMode:
				// When in Async flush mode, the runtime will accumulate all operations across JS turns and send them as a single
				// batch when all micro-tasks are complete.
				// Compared to TurnBased, this flush mode will capture more ops into the same batch.
				setTimeout(flush, 0);
				break;

			default:
				assert(
					this._orderSequentiallyCalls > 0,
					0x587 /* Unreachable unless running under orderSequentially */,
				);
				break;
		}
	}

	private submitSummaryMessage(contents: ISummaryContent, referenceSequenceNumber: number) {
		this.verifyNotClosed();
		assert(
			this.connected,
			0x133 /* "Container disconnected when trying to submit system message" */,
		);

		// System message should not be sent in the middle of the batch.
		assert(this.outbox.isEmpty, 0x3d4 /* System op in the middle of a batch */);

		// back-compat: ADO #1385: Make this call unconditional in the future
		return this.submitSummaryFn !== undefined
			? this.submitSummaryFn(contents, referenceSequenceNumber)
			: this.submitFn(MessageType.Summarize, contents, false);
	}

	/**
	 * Throw an error if the runtime is closed.  Methods that are expected to potentially
	 * be called after dispose due to asynchrony should not call this.
	 */
	private verifyNotClosed() {
		if (this._disposed) {
			throw new Error("Runtime is closed");
		}
	}

	private verifyCanSubmitOps() {
		if (this.ensureNoDataModelChangesCalls > 0) {
			const errorMessage =
				"Op was submitted from within a `ensureNoDataModelChanges` callback";
			if (this.opReentryCallsToReport > 0) {
				this.mc.logger.sendTelemetryEvent(
					{ eventName: "OpReentry" },
					// We need to capture the call stack in order to inspect the source of this usage pattern
					getLongStack(() => new UsageError(errorMessage)),
				);
				this.opReentryCallsToReport--;
			}

			// Creating ops while processing ops can lead
			// to undefined behavior and events observed in the wrong order.
			// For example, we have two callbacks registered for a DDS, A and B.
			// Then if on change #1 callback A creates change #2, the invocation flow will be:
			//
			// A because of #1
			// A because of #2
			// B because of #2
			// B because of #1
			//
			// The runtime must enforce op coherence by not allowing ops to be submitted
			// while ops are being processed.
			if (this.enableOpReentryCheck) {
				throw new UsageError(errorMessage);
			}
		}
	}

	private reSubmitBatch(batch: IPendingBatchMessage[]) {
		this.orderSequentially(() => {
			for (const message of batch) {
				this.reSubmit(message);
			}
		});
		this.flush();
	}

	private reSubmit(message: IPendingBatchMessage) {
		// Need to parse from string for back-compat
		const containerRuntimeMessage = this.parseLocalOpContent(message.content);
		this.reSubmitCore(containerRuntimeMessage, message.localOpMetadata, message.opMetadata);
	}

	/**
	 * Finds the right store and asks it to resubmit the message. This typically happens when we
	 * reconnect and there are pending messages.
	 * @param message - The original LocalContainerRuntimeMessage.
	 * @param localOpMetadata - The local metadata associated with the original message.
	 */
	private reSubmitCore(
		message: LocalContainerRuntimeMessage,
		localOpMetadata: unknown,
		opMetadata: Record<string, unknown> | undefined,
	) {
		switch (message.type) {
			case ContainerMessageType.FluidDataStoreOp:
				// For Operations, call resubmitDataStoreOp which will find the right store
				// and trigger resubmission on it.
				this.dataStores.resubmitDataStoreOp(message.contents, localOpMetadata);
				break;
			case ContainerMessageType.Attach:
			case ContainerMessageType.Alias:
			case ContainerMessageType.IdAllocation: {
				this.submit(message, localOpMetadata);
				break;
			}
			case ContainerMessageType.ChunkedOp:
				throw new Error(`chunkedOp not expected here`);
			case ContainerMessageType.BlobAttach:
				this.blobManager.reSubmit(opMetadata);
				break;
			case ContainerMessageType.Rejoin:
				this.submit(message);
				break;
			default: {
				// This case should be very rare - it would imply an op was stashed from a
				// future version of runtime code and now is being applied on an older version
				const compatBehavior = message.compatDetails?.behavior;
				if (compatBehaviorAllowsMessageType(message.type, compatBehavior)) {
					this.logger.sendTelemetryEvent({
						eventName: "resubmitUnrecognizedMessageTypeAllowed",
						messageDetails: { type: message.type, compatBehavior },
					});
				} else {
					const error = DataProcessingError.create(
						"Resubmitting runtime message of unknown type",
						"reSubmitCore",
						undefined /* sequencedMessage */,
						{
							messageDetails: JSON.stringify({
								type: message.type,
								compatBehavior,
							}),
						},
					);
					this.closeFn(error);
					throw error;
				}
			}
		}
	}

	private rollback(content: string | undefined, localOpMetadata: unknown) {
		// Need to parse from string for back-compat
		const { type, contents } = this.parseLocalOpContent(content);
		switch (type) {
			case ContainerMessageType.FluidDataStoreOp:
				// For operations, call rollbackDataStoreOp which will find the right store
				// and trigger rollback on it.
				this.dataStores.rollbackDataStoreOp(contents, localOpMetadata);
				break;
			default:
				// Don't check message.compatDetails because this is for rolling back a local op so the type will be known
				throw new Error(`Can't rollback ${type}`);
		}
	}

	/** Implementation of ISummarizerInternalsProvider.refreshLatestSummaryAck */
	public async refreshLatestSummaryAck(options: IRefreshSummaryAckOptions) {
		const { proposalHandle, ackHandle, summaryRefSeq, summaryLogger } = options;
		// proposalHandle is always passed from RunningSummarizer.
		assert(proposalHandle !== undefined, 0x766 /* proposalHandle should be available */);
		const readAndParseBlob = async <T>(id: string) => readAndParse<T>(this.storage, id);
		const result = await this.summarizerNode.refreshLatestSummary(
			proposalHandle,
			summaryRefSeq,
		);

		/**
		 * When refreshing a summary ack, this check indicates a new ack of a summary that is newer than the
		 * current summary that is tracked, but this summarizer runtime did not produce/track that summary. Thus
		 * it needs to refresh its state. Today refresh is done by fetching the latest snapshot to update the cache
		 * and then close as the current main client is likely to be re-elected as the parent summarizer again.
		 */
		if (!result.isSummaryTracked && result.isSummaryNewer) {
			const fetchResult = await this.fetchLatestSnapshotFromStorage(
				summaryLogger,
				{
					eventName: "RefreshLatestSummaryAckFetch",
					ackHandle,
					targetSequenceNumber: summaryRefSeq,
				},
				readAndParseBlob,
			);

			/**
			 * If the fetched snapshot is older than the one for which the ack was received, close the container.
			 * This should never happen because an ack should be sent after the latest summary is updated in the server.
			 * However, there are couple of scenarios where it's possible:
			 * 1. A file was modified externally resulting in modifying the snapshot's sequence number. This can lead to
			 * the document being unusable and we should not proceed.
			 * 2. The server DB failed after the ack was sent which may delete the corresponding snapshot. Ideally, in
			 * such cases, the file will be rolled back along with the ack and we will eventually reach a consistent
			 * state.
			 */
			if (fetchResult.latestSnapshotRefSeq < summaryRefSeq) {
				const error = DataProcessingError.create(
					"Fetched snapshot is older than the received ack",
					"RefreshLatestSummaryAck",
					undefined /* sequencedMessage */,
					{
						ackHandle,
						summaryRefSeq,
						fetchedSnapshotRefSeq: fetchResult.latestSnapshotRefSeq,
					},
				);
				this.disposeFn(error);
				throw error;
			}

			await this.closeStaleSummarizer("RefreshLatestSummaryAckFetch");
			return;
		}

		// Notify the garbage collector so it can update its latest summary state.
		await this.garbageCollector.refreshLatestSummary(result);
	}

	/**
	 * Fetches the latest snapshot from storage to refresh the cache as a performance optimization and closes the
	 * summarizer to reload from new state.
	 * @param summaryLogger - logger to use when fetching snapshot from storage
	 * @returns a generic summarization error
	 */
	private async prefetchLatestSummaryThenClose(
		summaryLogger: ITelemetryLoggerExt,
	): Promise<IBaseSummarizeResult> {
		const readAndParseBlob = async <T>(id: string) => readAndParse<T>(this.storage, id);

		// This is a performance optimization as the same parent is likely to be elected again, and would use its
		// cache to fetch the snapshot instead of the network.
		await this.fetchLatestSnapshotFromStorage(
			summaryLogger,
			{
				eventName: "RefreshLatestSummaryFromServerFetch",
			},
			readAndParseBlob,
		);

		await this.closeStaleSummarizer("RefreshLatestSummaryFromServerFetch");

		return {
			stage: "base",
			error: "summary state stale - Unsupported option 'refreshLatestAck'",
			referenceSequenceNumber: this.deltaManager.lastSequenceNumber,
			minimumSequenceNumber: this.deltaManager.minimumSequenceNumber,
		};
	}

	private async closeStaleSummarizer(codePath: string): Promise<void> {
		// Delay before restarting summarizer to prevent the summarizer from restarting too frequently.
		await delay(this.closeSummarizerDelayMs);
		this._summarizer?.stop("latestSummaryStateStale");
		this.disposeFn();
	}

	/**
	 * Downloads the latest snapshot from storage.
	 * By default, it also closes the container after downloading the snapshot. However, this may be
	 * overridden via options.
	 */
	private async fetchLatestSnapshotFromStorage(
		logger: ITelemetryLoggerExt,
		event: ITelemetryGenericEvent,
		readAndParseBlob: ReadAndParseBlob,
	): Promise<{ snapshotTree: ISnapshotTree; versionId: string; latestSnapshotRefSeq: number }> {
		return PerformanceEvent.timedExecAsync(
			logger,
			event,
			async (perfEvent: {
				end: (arg0: {
					getVersionDuration?: number | undefined;
					getSnapshotDuration?: number | undefined;
					snapshotRefSeq?: number | undefined;
					snapshotVersion?: string | undefined;
				}) => void;
			}) => {
				const stats: {
					getVersionDuration?: number;
					getSnapshotDuration?: number;
					snapshotRefSeq?: number;
					snapshotVersion?: string;
				} = {};
				const trace = Trace.start();

				const versions = await this.storage.getVersions(
					null,
					1,
					"prefetchLatestSummaryBeforeClose",
					FetchSource.noCache,
				);
				assert(
					!!versions && !!versions[0],
					0x137 /* "Failed to get version from storage" */,
				);
				stats.getVersionDuration = trace.trace().duration;

				const maybeSnapshot = await this.storage.getSnapshotTree(versions[0]);
				assert(!!maybeSnapshot, 0x138 /* "Failed to get snapshot from storage" */);
				stats.getSnapshotDuration = trace.trace().duration;
				const latestSnapshotRefSeq = await seqFromTree(maybeSnapshot, readAndParseBlob);
				stats.snapshotRefSeq = latestSnapshotRefSeq;
				stats.snapshotVersion = versions[0].id;

				perfEvent.end(stats);
				return {
					snapshotTree: maybeSnapshot,
					versionId: versions[0].id,
					latestSnapshotRefSeq,
				};
			},
		);
	}

	public notifyAttaching() {} // do nothing (deprecated method)

	public async getPendingLocalState(props?: IGetPendingLocalStateProps): Promise<unknown> {
		return PerformanceEvent.timedExecAsync(
			this.mc.logger,
			{
				eventName: "getPendingLocalState",
				notifyImminentClosure: props?.notifyImminentClosure,
			},
			async (event) => {
				this.verifyNotClosed();
<<<<<<< HEAD
				this.waitBlobsToAttach = props?.notifyImminentClosure;
=======
				// in case imminentClosure is set to true by future code, we don't
				// try to change its value
				if (!this.imminentClosure) {
					this.imminentClosure = props?.notifyImminentClosure ?? this.imminentClosure;
				}
>>>>>>> fc9fffbb
				const stopBlobAttachingSignal = props?.stopBlobAttachingSignal;
				if (this._orderSequentiallyCalls !== 0) {
					throw new UsageError("can't get state during orderSequentially");
				}
				// Flush pending batch.
				// getPendingLocalState() is only exposed through Container.closeAndGetPendingLocalState(), so it's safe
				// to close current batch.
				this.flush();
<<<<<<< HEAD
				const pendingAttachmentBlobs = this.waitBlobsToAttach
=======
				const pendingAttachmentBlobs = this.imminentClosure
>>>>>>> fc9fffbb
					? await this.blobManager.attachAndGetPendingBlobs(stopBlobAttachingSignal)
					: undefined;
				const pending = this.pendingStateManager.getLocalState();
				if (!pendingAttachmentBlobs && !this.hasPendingMessages()) {
					return; // no pending state to save
				}

				const pendingIdCompressorState = this.idCompressor?.serialize(true);

				const pendingState: IPendingRuntimeState = {
					pending,
					pendingAttachmentBlobs,
					pendingIdCompressorState,
				};
				event.end({
					attachmentBlobsSize: Object.keys(pendingAttachmentBlobs ?? {}).length,
					pendingOpsSize: pending?.pendingStates.length,
				});
				return pendingState;
			},
		);
	}

	public summarizeOnDemand(options: IOnDemandSummarizeOptions): ISummarizeResults {
		if (this.isSummarizerClient) {
			return this.summarizer.summarizeOnDemand(options);
		} else if (this.summaryManager !== undefined) {
			return this.summaryManager.summarizeOnDemand(options);
		} else {
			// If we're not the summarizer, and we don't have a summaryManager, we expect that
			// disableSummaries is turned on. We are throwing instead of returning a failure here,
			// because it is a misuse of the API rather than an expected failure.
			throw new UsageError(`Can't summarize, disableSummaries: ${this.summariesDisabled}`);
		}
	}

	public enqueueSummarize(options: IEnqueueSummarizeOptions): EnqueueSummarizeResult {
		if (this.isSummarizerClient) {
			return this.summarizer.enqueueSummarize(options);
		} else if (this.summaryManager !== undefined) {
			return this.summaryManager.enqueueSummarize(options);
		} else {
			// If we're not the summarizer, and we don't have a summaryManager, we expect that
			// generateSummaries is turned off. We are throwing instead of returning a failure here,
			// because it is a misuse of the API rather than an expected failure.
			throw new UsageError(`Can't summarize, disableSummaries: ${this.summariesDisabled}`);
		}
	}

	/**
	 * Forms a function that will create and retrieve a Summarizer.
	 */
	private formCreateSummarizerFn(loader: ILoader) {
		return async () => {
			return createSummarizer(loader, `/${summarizerRequestUrl}`);
		};
	}

	private validateSummaryHeuristicConfiguration(configuration: ISummaryConfigurationHeuristics) {
		// eslint-disable-next-line no-restricted-syntax
		for (const prop in configuration) {
			if (typeof configuration[prop] === "number" && configuration[prop] < 0) {
				throw new UsageError(
					`Summary heuristic configuration property "${prop}" cannot be less than 0`,
				);
			}
		}
		if (configuration.minIdleTime > configuration.maxIdleTime) {
			throw new UsageError(
				`"minIdleTime" [${configuration.minIdleTime}] cannot be greater than "maxIdleTime" [${configuration.maxIdleTime}]`,
			);
		}
	}

	private get groupedBatchingEnabled(): boolean {
		const killSwitch = this.mc.config.getBoolean(
			"Fluid.ContainerRuntime.DisableGroupedBatching",
		);
		return killSwitch !== true && this.runtimeOptions.enableGroupedBatching;
	}
}<|MERGE_RESOLUTION|>--- conflicted
+++ resolved
@@ -963,11 +963,7 @@
 	}
 
 	public readonly options: ILoaderOptions;
-<<<<<<< HEAD
-	private waitBlobsToAttach: boolean | undefined;
-=======
 	private imminentClosure: boolean = false;
->>>>>>> fc9fffbb
 
 	private readonly _getClientId: () => string | undefined;
 	public get clientId(): string | undefined {
@@ -2609,13 +2605,7 @@
 		// Note that the real (non-proxy) delta manager is needed here to get the readonly info. This is because
 		// container runtime's ability to send ops depend on the actual readonly state of the delta manager.
 		return (
-<<<<<<< HEAD
-			this.connected &&
-			!this.innerDeltaManager.readOnlyInfo.readonly &&
-			!this.waitBlobsToAttach
-=======
 			this.connected && !this.innerDeltaManager.readOnlyInfo.readonly && !this.imminentClosure
->>>>>>> fc9fffbb
 		);
 	}
 
@@ -3976,15 +3966,11 @@
 			},
 			async (event) => {
 				this.verifyNotClosed();
-<<<<<<< HEAD
-				this.waitBlobsToAttach = props?.notifyImminentClosure;
-=======
 				// in case imminentClosure is set to true by future code, we don't
 				// try to change its value
 				if (!this.imminentClosure) {
 					this.imminentClosure = props?.notifyImminentClosure ?? this.imminentClosure;
 				}
->>>>>>> fc9fffbb
 				const stopBlobAttachingSignal = props?.stopBlobAttachingSignal;
 				if (this._orderSequentiallyCalls !== 0) {
 					throw new UsageError("can't get state during orderSequentially");
@@ -3993,11 +3979,7 @@
 				// getPendingLocalState() is only exposed through Container.closeAndGetPendingLocalState(), so it's safe
 				// to close current batch.
 				this.flush();
-<<<<<<< HEAD
-				const pendingAttachmentBlobs = this.waitBlobsToAttach
-=======
 				const pendingAttachmentBlobs = this.imminentClosure
->>>>>>> fc9fffbb
 					? await this.blobManager.attachAndGetPendingBlobs(stopBlobAttachingSignal)
 					: undefined;
 				const pending = this.pendingStateManager.getLocalState();
