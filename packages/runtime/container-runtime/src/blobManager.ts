--- conflicted
+++ resolved
@@ -933,37 +933,6 @@
 		}
 	}
 
-<<<<<<< HEAD
-	public summarize(telemetryContext?: ITelemetryContext): ISummaryTreeWithStats {
-		// console.log("summarize");
-		// if storageIds is empty, it means we are detached and have only local IDs, or that there are no blobs attached
-		const blobIds =
-			this.storageIds.size > 0
-				? Array.from(this.storageIds)
-				: Array.from(this.redirectTable.keys());
-		const builder = new SummaryTreeBuilder();
-		blobIds.forEach((blobId) => {
-			builder.addAttachment(blobId);
-		});
-
-		// Any non-identity entries in the table need to be saved in the summary
-		if (this.redirectTable.size > blobIds.length) {
-			builder.addBlob(
-				BlobManager.redirectTableBlobName,
-				// filter out identity entries
-				JSON.stringify(
-					Array.from(this.redirectTable.entries()).filter(
-						([localId, storageId]) => localId !== storageId,
-					),
-				),
-			);
-		}
-
-		return builder.getSummaryTree();
-	}
-
-=======
->>>>>>> d6707f38
 	public setRedirectTable(table: Map<string, string>) {
 		// console.log("setRedirectTable");
 		assert(
