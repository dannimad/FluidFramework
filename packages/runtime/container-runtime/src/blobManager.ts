--- conflicted
+++ resolved
@@ -176,17 +176,13 @@
         private readonly runtime: IBlobManagerRuntime,
         stashedBlobs: IPendingBlobs = {},
     ) {
-<<<<<<< HEAD
-        super();
-        this.logger = ChildLogger.create(this.runtime.logger, "BlobManager");
-=======
+
         this.mc = loggerToMonitoringContext(ChildLogger.create(this.runtime.logger, "BlobManager"));
         // Read the feature flag that tells whether to throw when a tombstone blob is requested.
         this.throwOnTombstoneUsage =
             this.mc.config.getBoolean(throwOnTombstoneUsageKey) === true &&
             this.runtime.clientDetails.type !== summarizerClientType;
 
->>>>>>> 98cae7c9
         this.runtime.on("disconnected", () => this.onDisconnected());
         this.redirectTable = this.load(snapshot);
 
