--- conflicted
+++ resolved
@@ -133,11 +133,7 @@
 	storageId?: string;
 	handleP: Deferred<IFluidHandle<ArrayBufferLike>>;
 	uploadP: Promise<ICreateBlobResponse>;
-<<<<<<< HEAD
-	localUploadTime?: number;
-=======
 	uploadTime?: number;
->>>>>>> 6e70f900
 	minTTLInSeconds?: number;
 }
 
@@ -464,11 +460,7 @@
 				//    until its storage ID is added to the next summary.
 				// 2. It will create a local ID to storage ID mapping in all clients which is needed to retrieve the
 				//    blob from the server via the storage ID.
-<<<<<<< HEAD
-				this.sendBlobAttach(localId, response.id);
-=======
 				this.sendBlobAttachOp(localId, response.id);
->>>>>>> 6e70f900
 				if (this.storageIds.has(response.id)) {
 					// The blob is de-duped. Set up a local ID to storage ID mapping and return the blob. Since this is
 					// an existing blob, we don't have to wait for the op to be ack'd since this step has already
@@ -541,11 +533,7 @@
 		 * is called on reconnection.
 		 */
 		if (entry.status !== PendingBlobStatus.OnlinePendingOp) {
-<<<<<<< HEAD
-			this.sendBlobAttach(localId, entry.storageId);
-=======
 			this.sendBlobAttachOp(localId, entry.storageId);
->>>>>>> 6e70f900
 		}
 
 		entry.status =
@@ -597,26 +585,6 @@
 		return this.sendBlobAttach(localId, blobId);
 	}
 
-<<<<<<< HEAD
-	private logTimeInfo(pendingEntry: PendingBlob) {
-		let timeLapseSinceLocalUpload: number = 0;
-		let expiredUsingLocalTime: boolean = false;
-		if (pendingEntry.localUploadTime && pendingEntry.minTTLInSeconds) {
-			timeLapseSinceLocalUpload = (Date.now() - pendingEntry.localUploadTime) / 1000;
-			expiredUsingLocalTime =
-				pendingEntry.minTTLInSeconds - timeLapseSinceLocalUpload < 0 ? true : false;
-			this.mc.logger.sendTelemetryEvent({
-				eventName: "sendBlobAttach",
-				entryStatus: pendingEntry.status,
-				timeLapseSinceLocalUpload,
-				minTTLInSeconds: pendingEntry.minTTLInSeconds,
-				expiredUsingLocalTime,
-			});
-		}
-	}
-
-=======
->>>>>>> 6e70f900
 	public processBlobAttachOp(message: ISequencedDocumentMessage, local: boolean) {
 		const localId = message.metadata?.localId;
 		const blobId = message.metadata?.blobId;
