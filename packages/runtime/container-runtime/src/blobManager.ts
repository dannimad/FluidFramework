--- conflicted
+++ resolved
@@ -274,15 +274,10 @@
 
 		this.sendBlobAttachOp = (localId: string, blobId?: string) => {
 			const pendingEntry = this.pendingBlobs.get(localId);
-<<<<<<< HEAD
-			assert(pendingEntry !== undefined, "Must have pending blob entry for upcoming op");
-=======
 			assert(
 				pendingEntry !== undefined,
 				0x725 /* Must have pending blob entry for upcoming op */,
 			);
-			pendingEntry.opsent = true;
->>>>>>> 9e8454ea
 			if (pendingEntry?.uploadTime && pendingEntry?.minTTLInSeconds) {
 				const secondsSinceUpload = (Date.now() - pendingEntry.uploadTime) / 1000;
 				const expired = pendingEntry.minTTLInSeconds - secondsSinceUpload < 0;
