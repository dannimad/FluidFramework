--- conflicted
+++ resolved
@@ -71,32 +71,9 @@
 	return responseErr;
 }
 
-<<<<<<< HEAD
-=======
-/**
- * @deprecated Will be removed in future major release. Migrate all usage of IFluidRouter to the "entryPoint" pattern. Refer to Removing-IFluidRouter.md
- * @internal
- */
-export async function requestFluidObject<T = FluidObject>(
-	// eslint-disable-next-line import/no-deprecated
-	router: IFluidRouter,
-	url: string | IRequest,
-): Promise<T> {
-	const request = typeof url === "string" ? { url } : url;
-	const response = await router.request(request);
-
-	if (response.status !== 200 || response.mimeType !== "fluid/object") {
-		throw responseToException(response, request);
-	}
-
-	assert(response.value, 0x19a /* "Invalid response value for Fluid object request" */);
-	return response.value as T;
-}
-
 /**
  * @internal
  */
->>>>>>> 39ac6d5a
 export const create404Response = (request: IRequest) =>
 	createResponseError(404, "not found", request);
 
