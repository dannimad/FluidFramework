--- conflicted
+++ resolved
@@ -17,15 +17,9 @@
   },
   "types": "dist/index.d.ts",
   "scripts": {
-<<<<<<< HEAD
-    "build": "concurrently yarn:build:compile yarn:lint",
-    "build:commonjs": "yarn run tsc && yarn run build:test",
-    "build:compile": "concurrently yarn:build:commonjs yarn:build:esnext yarn:build:webpack",
-=======
     "build": "concurrently npm:build:compile npm:lint",
     "build:commonjs": "npm run tsc && npm run typetests:gen && npm run build:test",
     "build:compile": "concurrently npm:build:commonjs npm:build:esnext npm:build:webpack",
->>>>>>> 9ed3dc11
     "build:esnext": "tsc --project ./tsconfig.esnext.json",
     "build:full": "yarn run build",
     "build:full:compile": "yarn run build:compile",
