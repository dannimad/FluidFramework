--- conflicted
+++ resolved
@@ -64,14 +64,9 @@
     "@microsoft/fluid-shared-object-base": "^0.13.0",
     "@microsoft/fluid-test-driver": "^0.13.0",
     "debug": "^4.1.1",
-<<<<<<< HEAD
-    "winston": "^3.1.0"
-=======
-    "jsonwebtoken": "^8.4.0",
-    "random-name": "^0.1.2",
     "semver": "^6.3.0",
     "uuid": "^3.3.2"
->>>>>>> bf00aba3
+    "winston": "^3.1.0"
   },
   "devDependencies": {
     "@microsoft/eslint-config-fluid": "^0.13.0",
