--- conflicted
+++ resolved
@@ -1,10 +1,6 @@
 {
   "name": "@fluid-tools/fluidapp-odsp-urlresolver",
-<<<<<<< HEAD
-  "version": "2.0.0-internal.2.4.0",
-=======
   "version": "2.0.0-internal.3.0.0",
->>>>>>> f55842de
   "description": "Url Resolver for Fluid app urls.",
   "homepage": "https://fluidframework.com",
   "repository": {
@@ -44,17 +40,10 @@
   },
   "dependencies": {
     "@fluidframework/common-utils": "^1.0.0",
-<<<<<<< HEAD
-    "@fluidframework/core-interfaces": ">=2.0.0-internal.2.4.0 <2.0.0-internal.3.0.0",
-    "@fluidframework/driver-definitions": ">=2.0.0-internal.2.4.0 <2.0.0-internal.3.0.0",
-    "@fluidframework/odsp-driver": ">=2.0.0-internal.2.4.0 <2.0.0-internal.3.0.0",
-    "@fluidframework/odsp-driver-definitions": ">=2.0.0-internal.2.4.0 <2.0.0-internal.3.0.0"
-=======
     "@fluidframework/core-interfaces": ">=2.0.0-internal.3.0.0 <2.0.0-internal.4.0.0",
     "@fluidframework/driver-definitions": ">=2.0.0-internal.3.0.0 <2.0.0-internal.4.0.0",
     "@fluidframework/odsp-driver": ">=2.0.0-internal.3.0.0 <2.0.0-internal.4.0.0",
     "@fluidframework/odsp-driver-definitions": ">=2.0.0-internal.3.0.0 <2.0.0-internal.4.0.0"
->>>>>>> f55842de
   },
   "devDependencies": {
     "@fluid-tools/build-cli": "^0.7.0",
@@ -62,11 +51,7 @@
     "@fluidframework/build-common": "^1.1.0",
     "@fluidframework/build-tools": "^0.7.0",
     "@fluidframework/eslint-config-fluid": "^2.0.0",
-<<<<<<< HEAD
-    "@fluidframework/mocha-test-setup": ">=2.0.0-internal.2.4.0 <2.0.0-internal.3.0.0",
-=======
     "@fluidframework/mocha-test-setup": ">=2.0.0-internal.3.0.0 <2.0.0-internal.4.0.0",
->>>>>>> f55842de
     "@rushstack/eslint-config": "^2.5.1",
     "@types/mocha": "^9.1.1",
     "@types/node": "^14.18.36",
