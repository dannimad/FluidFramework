## API Report File for "@fluidframework/protocol-definitions"

> Do not edit this file. It is a report generated by [API Extractor](https://api-extractor.com/).

```ts

import { IDisposable } from '@fluidframework/common-definitions';
import { IErrorEvent } from '@fluidframework/common-definitions';
import { IEventProvider } from '@fluidframework/common-definitions';

// @public (undocumented)
export type ConnectionMode = "write" | "read";

// @public (undocumented)
export enum FileMode {
    // (undocumented)
    Directory = "040000",
    // (undocumented)
    Executable = "100755",
    // (undocumented)
    File = "100644",
    // (undocumented)
    Symlink = "120000"
}

// @public @deprecated (undocumented)
export interface IActorClient {
    // (undocumented)
    sub: string;
}

// @public
export type IApprovedProposal = {
    approvalSequenceNumber: number;
} & ISequencedProposal;

// @public (undocumented)
export interface IAttachment {
    // (undocumented)
    id: string;
}

// @public
export interface IBlob {
    contents: string;
    encoding: "utf-8" | "base64";
}

// @public
export interface IBranchOrigin {
    id: string;
    minimumSequenceNumber: number;
    sequenceNumber: number;
}

// @public (undocumented)
export interface ICapabilities {
    // (undocumented)
    interactive: boolean;
}

// @public (undocumented)
export interface IClient {
    // (undocumented)
    details: IClientDetails;
    // (undocumented)
    mode: ConnectionMode;
    // (undocumented)
    permission: string[];
    // (undocumented)
    scopes: string[];
    timestamp?: number;
    // (undocumented)
    user: IUser;
}

// @public
export interface IClientConfiguration {
    // (undocumented)
    blockSize: number;
    // (undocumented)
    maxMessageSize: number;
    noopCountFrequency?: number;
    noopTimeFrequency?: number;
}

// @public (undocumented)
export interface IClientDetails {
    // (undocumented)
    capabilities: ICapabilities;
    // (undocumented)
    device?: string;
    environment?: string;
    // (undocumented)
    type?: string;
}

// @public
export interface IClientJoin {
    // (undocumented)
    clientId: string;
    // (undocumented)
    detail: IClient;
}

// @public
export type ICommittedProposal = {
    commitSequenceNumber: number;
} & IApprovedProposal;

// @public
export interface IConnect {
    client: IClient;
    epoch?: string;
    id: string;
    mode: ConnectionMode;
    nonce?: string;
    relayUserAgent?: string;
    supportedFeatures?: Record<string, any>;
    tenantId: string;
    token: string | null;
    versions: string[];
}

// @public
export interface IConnected {
    checkpointSequenceNumber?: number;
    claims: ITokenClaims;
    clientId: string;
    epoch?: string;
    existing: boolean;
    initialClients: ISignalClient[];
    initialMessages: ISequencedDocumentMessage[];
    initialSignals: ISignalMessage[];
    maxMessageSize: number;
    mode: ConnectionMode;
    nonce?: string;
    relayServiceAgent?: string;
    serviceConfiguration: IClientConfiguration;
    supportedFeatures?: Record<string, any>;
    supportedVersions: string[];
    timestamp?: number;
    version: string;
}

// @public (undocumented)
export interface ICreateBlobResponse {
    // (undocumented)
    id: string;
}

// @public (undocumented)
export interface IDocumentAttributes {
    minimumSequenceNumber: number;
    sequenceNumber: number;
    term: number | undefined;
}

// @public
export interface IDocumentMessage {
    clientSequenceNumber: number;
    contents: any;
    metadata?: any;
    referenceSequenceNumber: number;
    serverMetadata?: any;
    traces?: ITrace[];
    type: string;
}

// @public
export interface IDocumentSystemMessage extends IDocumentMessage {
    // (undocumented)
    data: string;
}

// @public
export interface IHelpMessage {
    // (undocumented)
    tasks: string[];
    // (undocumented)
    version?: string;
}

// @public (undocumented)
export interface INack {
    content: INackContent;
    operation: IDocumentMessage | undefined;
    sequenceNumber: number;
}

// @public
export interface INackContent {
    code: number;
    message: string;
    retryAfter?: number;
    type: NackErrorType;
}

// @public (undocumented)
export interface IProcessMessageResult {
    // (undocumented)
    immediateNoOp?: boolean;
}

// @public
export interface IProposal {
    key: string;
    value: any;
}

// @public (undocumented)
export interface IProtocolState {
    // (undocumented)
    members: [string, ISequencedClient][];
    // (undocumented)
    minimumSequenceNumber: number;
    // (undocumented)
    proposals: [number, ISequencedProposal, string[]][];
    // (undocumented)
    sequenceNumber: number;
    // (undocumented)
    values: [string, ICommittedProposal][];
}

// @public
export interface IQueueMessage {
    // (undocumented)
    documentId: string;
    // (undocumented)
    message: IHelpMessage;
    // (undocumented)
    tenantId: string;
    // (undocumented)
    token: string;
}

// @public
export interface IQuorum extends Omit<IQuorumClients, "on" | "once" | "off">, Omit<IQuorumProposals, "on" | "once" | "off">, IEventProvider<IQuorumEvents> {
}

// @public
export interface IQuorumClients extends IEventProvider<IQuorumClientsEvents>, IDisposable {
    // (undocumented)
    getMember(clientId: string): ISequencedClient | undefined;
    // (undocumented)
    getMembers(): Map<string, ISequencedClient>;
}

// @public
export interface IQuorumClientsEvents extends IErrorEvent {
    // (undocumented)
    (event: "addMember", listener: (clientId: string, details: ISequencedClient) => void): any;
    // (undocumented)
    (event: "removeMember", listener: (clientId: string) => void): any;
}

// @public
export type IQuorumEvents = IQuorumClientsEvents & IQuorumProposalsEvents;

// @public
export interface IQuorumProposals extends IEventProvider<IQuorumProposalsEvents>, IDisposable {
    // (undocumented)
    get(key: string): any;
    // (undocumented)
    has(key: string): boolean;
    // (undocumented)
    propose(key: string, value: any): Promise<void>;
}

// @public
export interface IQuorumProposalsEvents extends IErrorEvent {
    // (undocumented)
    (event: "addProposal", listener: (proposal: ISequencedProposal) => void): any;
    // (undocumented)
    (event: "approveProposal", listener: (sequenceNumber: number, key: string, value: any, approvalSequenceNumber: number) => void): any;
}

// @public (undocumented)
export interface ISequencedClient {
    // (undocumented)
    client: IClient;
    // (undocumented)
    sequenceNumber: number;
}

// @public (undocumented)
export interface ISequencedDocumentAugmentedMessage extends ISequencedDocumentMessage {
    // (undocumented)
    additionalContent: string;
}

// @public
export interface ISequencedDocumentMessage {
    clientId: string;
    clientSequenceNumber: number;
    contents: any;
    // (undocumented)
    data?: string;
    // @alpha
    expHash1?: string;
    metadata?: any;
    minimumSequenceNumber: number;
    origin?: IBranchOrigin;
    referenceSequenceNumber: number;
    sequenceNumber: number;
    serverMetadata?: any;
    term: number | undefined;
    timestamp: number;
    traces?: ITrace[];
    type: string;
}

// @public (undocumented)
export interface ISequencedDocumentSystemMessage extends ISequencedDocumentMessage {
    // (undocumented)
    data: string;
}

// @public
export type ISequencedProposal = {
    sequenceNumber: number;
} & IProposal;

// @public
export interface IServerError {
    errorMessage: string;
}

// @public (undocumented)
export interface ISignalClient {
    // (undocumented)
    client: IClient;
    clientConnectionNumber?: number;
    // (undocumented)
    clientId: string;
    referenceSequenceNumber?: number;
}

// @public (undocumented)
export interface ISignalMessage {
    clientConnectionNumber?: number;
    // (undocumented)
    clientId: string | null;
    // (undocumented)
    content: any;
    referenceSequenceNumber?: number;
}

// @public (undocumented)
export interface ISnapshotTree {
    // (undocumented)
    blobs: {
        [path: string]: string;
    };
    // (undocumented)
    id?: string;
    // (undocumented)
    trees: {
        [path: string]: ISnapshotTree;
    };
    unreferenced?: true;
}

// @public (undocumented)
export interface ISnapshotTreeEx extends ISnapshotTree {
    // (undocumented)
    id: string;
    // (undocumented)
    trees: {
        [path: string]: ISnapshotTreeEx;
    };
}

// @public
export type IsoDate = string;

// @public
export interface ISummaryAck {
    handle: string;
    summaryProposal: ISummaryProposal;
}

// @public
export interface ISummaryAttachment {
    // (undocumented)
    id: string;
    // (undocumented)
    type: SummaryType.Attachment;
}

// @public
export interface ISummaryBlob {
    // (undocumented)
    content: string | Uint8Array;
    // (undocumented)
    type: SummaryType.Blob;
}

// @public (undocumented)
export interface ISummaryContent {
    // (undocumented)
    details?: IUploadedSummaryDetails;
    // (undocumented)
    handle: string;
    // (undocumented)
    head: string;
    // (undocumented)
    message: string;
    // (undocumented)
    parents: string[];
}

// @public
export interface ISummaryHandle {
    handle: string;
    handleType: SummaryTypeNoHandle;
    // (undocumented)
    type: SummaryType.Handle;
}

// @public
export interface ISummaryNack {
    code?: number;
    message?: string;
    retryAfter?: number;
    summaryProposal: ISummaryProposal;
}

// @public
export interface ISummaryProposal {
    summarySequenceNumber: number;
}

// @public @deprecated (undocumented)
export interface ISummaryTokenClaims {
    // (undocumented)
    act: IActorClient;
    // (undocumented)
    claims: ITokenClaims;
    // (undocumented)
    sub: string;
}

// @public
export interface ISummaryTree {
    // (undocumented)
    tree: {
        [path: string]: SummaryObject;
    };
    // (undocumented)
    type: SummaryType.Tree;
    unreferenced?: true;
}

// @public
export interface ITokenClaims {
    documentId: string;
    exp: number;
    iat: number;
    jti?: string;
    scopes: string[];
    tenantId: string;
    user: IUser;
    ver: string;
}

// @public @deprecated (undocumented)
export interface ITokenProvider {
    isValid(): boolean;
}

// @public @deprecated (undocumented)
export interface ITokenService {
    // (undocumented)
    extractClaims(token: string): ITokenClaims;
}

// @public
export interface ITrace {
    action: string;
    service: string;
    timestamp: number;
}

// @public (undocumented)
export interface ITree {
    // (undocumented)
    entries: ITreeEntry[];
    id?: string;
    unreferenced?: true;
}

// @public
export type ITreeEntry = {
    path: string;
    mode: FileMode;
} & ({
    type: TreeEntry.Blob;
    value: IBlob;
} | {
    type: TreeEntry.Tree;
    value: ITree;
} | {
    type: TreeEntry.Attachment;
    value: IAttachment;
});

// @public (undocumented)
export interface IUploadedSummaryDetails {
    // (undocumented)
    includesProtocolTree?: boolean;
}

// @public
export interface IUser {
    id: string;
}

// @public
export interface IVersion {
    date?: IsoDate;
    id: string;
    treeId: string;
}

// @public (undocumented)
export enum MessageType {
<<<<<<< HEAD
=======
    // (undocumented)
    Accept = "accept",
    // (undocumented)
>>>>>>> a0dfb47e
    ClientJoin = "join",
    ClientLeave = "leave",
    Control = "control",
    NoClient = "noClient",
    NoOp = "noop",
    Operation = "op",
    Propose = "propose",
<<<<<<< HEAD
    Reject = "reject",
    RemoteHelp = "remoteHelp",
    RoundTrip = "tripComplete",
=======
    // (undocumented)
>>>>>>> a0dfb47e
    Summarize = "summarize",
    SummaryAck = "summaryAck",
    SummaryNack = "summaryNack"
}

// @public
export enum NackErrorType {
    // (undocumented)
    BadRequestError = "BadRequestError",
    // (undocumented)
    InvalidScopeError = "InvalidScopeError",
    // (undocumented)
    LimitExceededError = "LimitExceededError",
    // (undocumented)
    ThrottlingError = "ThrottlingError"
}

// @public
export enum ScopeType {
    DocRead = "doc:read",
    DocWrite = "doc:write",
    SummaryWrite = "summary:write"
}

// @public
export type SummaryObject = ISummaryTree | ISummaryBlob | ISummaryHandle | ISummaryAttachment;

// @public
export type SummaryTree = ISummaryTree | ISummaryHandle;

// @public
export namespace SummaryType {
    // (undocumented)
    export type Attachment = 4;
    // (undocumented)
    export type Blob = 2;
    // (undocumented)
    export type Handle = 3;
    // (undocumented)
    export type Tree = 1;
    const Tree: Tree;
    const Blob: Blob;
    const Handle: Handle;
    const Attachment: Attachment;
}

// @public
export type SummaryType = SummaryType.Attachment | SummaryType.Blob | SummaryType.Handle | SummaryType.Tree;

// @public
export type SummaryTypeNoHandle = SummaryType.Tree | SummaryType.Blob | SummaryType.Attachment;

// @public
export enum TreeEntry {
    // (undocumented)
    Attachment = "Attachment",
    // (undocumented)
    Blob = "Blob",
    // (undocumented)
    Tree = "Tree"
}

```<|MERGE_RESOLUTION|>--- conflicted
+++ resolved
@@ -525,12 +525,9 @@
 
 // @public (undocumented)
 export enum MessageType {
-<<<<<<< HEAD
-=======
     // (undocumented)
     Accept = "accept",
     // (undocumented)
->>>>>>> a0dfb47e
     ClientJoin = "join",
     ClientLeave = "leave",
     Control = "control",
@@ -538,13 +535,7 @@
     NoOp = "noop",
     Operation = "op",
     Propose = "propose",
-<<<<<<< HEAD
-    Reject = "reject",
-    RemoteHelp = "remoteHelp",
-    RoundTrip = "tripComplete",
-=======
-    // (undocumented)
->>>>>>> a0dfb47e
+    // (undocumented)
     Summarize = "summarize",
     SummaryAck = "summaryAck",
     SummaryNack = "summaryNack"
