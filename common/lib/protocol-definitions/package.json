{
  "name": "@fluidframework/protocol-definitions",
  "version": "0.1029.1000",
  "description": "Fluid protocol definitions",
  "homepage": "https://fluidframework.com",
  "repository": {
    "type": "git",
    "url": "https://github.com/microsoft/FluidFramework.git",
    "directory": "common/lib/protocol-definitions"
  },
  "license": "MIT",
  "author": "Microsoft and contributors",
  "sideEffects": false,
  "main": "dist/index.js",
  "module": "lib/index.js",
  "types": "dist/index.d.ts",
  "scripts": {
    "build": "concurrently npm:build:compile npm:lint && npm run build:docs",
    "build:compile": "concurrently npm:typetests:gen npm:tsc npm:build:esnext",
    "build:docs": "api-extractor run --local --typescript-compiler-folder ./node_modules/typescript && copyfiles -u 1 ./_api-extractor-temp/doc-models/* ../../../_api-extractor-temp/",
    "build:esnext": "tsc --project ./tsconfig.esnext.json",
    "build:full": "npm run build",
    "build:full:compile": "npm run build:compile",
    "ci:build": "npm run build:compile",
    "ci:build:docs": "api-extractor run --typescript-compiler-folder ./node_modules/typescript && copyfiles -u 1 ./_api-extractor-temp/doc-models/* ../../../_api-extractor-temp/",
    "ci:test": "echo No test for this package",
    "ci:test:coverage": "echo No test for this package",
    "clean": "rimraf dist lib *.tsbuildinfo *.build.log",
    "eslint": "eslint --format stylish src",
    "eslint:fix": "eslint --format stylish src --fix --fix-type problem,suggestion,layout",
    "lint": "npm run eslint",
    "lint:fix": "npm run eslint:fix",
    "tsc": "tsc",
    "tsc:watch": "tsc --watch",
    "tsfmt": "tsfmt --verify",
    "tsfmt:fix": "tsfmt --replace",
    "typetests:gen": "fluid-type-validator -d .",
    "typetests:prepare": "fluid-type-validator -d . -p"
  },
  "dependencies": {
    "@fluidframework/common-definitions": "^0.20.1"
  },
  "devDependencies": {
    "@fluidframework/build-common": "^0.23.0",
    "@fluidframework/build-tools": "^0.2.61804",
    "@fluidframework/eslint-config-fluid": "^0.28.1000",
<<<<<<< HEAD
    "@fluidframework/protocol-definitions-previous": "npm:@fluidframework/protocol-definitions@^0.1028.0",
    "@microsoft/api-extractor": "^7.16.1",
=======
    "@fluidframework/protocol-definitions-previous": "npm:@fluidframework/protocol-definitions@0.1028.1000",
    "@microsoft/api-extractor": "^7.22.2",
>>>>>>> ec15d8ac
    "@rushstack/eslint-config": "^2.5.1",
    "@typescript-eslint/eslint-plugin": "~5.9.0",
    "@typescript-eslint/parser": "~5.9.0",
    "concurrently": "^6.2.0",
    "copyfiles": "^2.1.0",
    "eslint": "~8.6.0",
    "eslint-plugin-editorconfig": "~3.2.0",
    "eslint-plugin-eslint-comments": "~3.2.0",
    "eslint-plugin-import": "~2.25.4",
    "eslint-plugin-no-null": "~1.0.2",
    "eslint-plugin-react": "~7.28.0",
    "eslint-plugin-unicorn": "~40.0.0",
    "rimraf": "^2.6.2",
    "typescript": "~4.1.3",
    "typescript-formatter": "7.1.0"
  },
  "typeValidation": {
    "version": "0.1029.1000",
    "broken": {}
  }
}<|MERGE_RESOLUTION|>--- conflicted
+++ resolved
@@ -44,13 +44,8 @@
     "@fluidframework/build-common": "^0.23.0",
     "@fluidframework/build-tools": "^0.2.61804",
     "@fluidframework/eslint-config-fluid": "^0.28.1000",
-<<<<<<< HEAD
-    "@fluidframework/protocol-definitions-previous": "npm:@fluidframework/protocol-definitions@^0.1028.0",
-    "@microsoft/api-extractor": "^7.16.1",
-=======
     "@fluidframework/protocol-definitions-previous": "npm:@fluidframework/protocol-definitions@0.1028.1000",
     "@microsoft/api-extractor": "^7.22.2",
->>>>>>> ec15d8ac
     "@rushstack/eslint-config": "^2.5.1",
     "@typescript-eslint/eslint-plugin": "~5.9.0",
     "@typescript-eslint/parser": "~5.9.0",
