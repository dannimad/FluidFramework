{
  "name": "@fluidframework/gitrest",
  "version": "0.1.0",
  "description": "Entry point of the GitRest core services",
  "homepage": "https://fluidframework.com",
  "repository": {
    "type": "git",
    "url": "https://github.com/microsoft/FluidFramework.git",
    "directory": "server/gitrest/packages/gitrest"
  },
  "license": "MIT",
  "author": "Microsoft and contributors",
  "main": "dist/www.js",
  "scripts": {
    "build": "npm run build:genver && concurrently npm:build:compile npm:lint",
    "build:compile": "npm run tsc",
    "build:genver": "gen-version",
    "clean": "rimraf dist *.tsbuildinfo *.build.log",
    "eslint": "eslint --format stylish src",
    "eslint:fix": "eslint --format stylish src --fix --fix-type problem,suggestion,layout",
    "lint": "npm run eslint",
    "lint:fix": "npm run eslint:fix",
    "start": "node dist/www.js",
    "tsc": "tsc"
  },
  "dependencies": {
    "@fluidframework/common-utils": "^0.32.1",
<<<<<<< HEAD
    "@fluidframework/gitresources": "^0.1037.0-77991",
=======
    "@fluidframework/gitresources": "^0.1037.1000-0",
>>>>>>> 55223da9
    "@fluidframework/gitrest-base": "^0.1.0",
    "@fluidframework/protocol-base": "^0.1037.1000-0",
    "@fluidframework/protocol-definitions": "^0.1027.1000",
<<<<<<< HEAD
    "@fluidframework/server-services-client": "^0.1037.0-77991",
    "@fluidframework/server-services-core": "^0.1037.0-77991",
    "@fluidframework/server-services-shared": "^0.1037.0-77991",
    "@fluidframework/server-services-utils": "^0.1037.0-77991",
=======
    "@fluidframework/server-services-client": "^0.1037.1000-0",
    "@fluidframework/server-services-core": "^0.1037.1000-0",
    "@fluidframework/server-services-shared": "^0.1037.1000-0",
    "@fluidframework/server-services-utils": "^0.1037.1000-0",
>>>>>>> 55223da9
    "axios": "^0.26.0",
    "body-parser": "^1.17.2",
    "compression": "^1.7.3",
    "cors": "^2.8.5",
    "debug": "^4.1.1",
    "express": "^4.16.4",
    "isomorphic-git": "^1.14.0",
    "json-stringify-safe": "^5.0.1",
    "nconf": "^0.11.4",
    "nodegit": "^0.27.0",
    "uuid": "^3.3.2",
    "winston": "^3.6.0"
  },
  "devDependencies": {
    "@fluidframework/build-common": "^0.24.0",
    "@fluidframework/eslint-config-fluid": "^0.28.1000-61189",
    "@rushstack/eslint-config": "^2.5.1",
    "@types/async": "^3.2.9",
    "@types/cors": "^2.8.4",
    "@types/debug": "^4.1.5",
    "@types/lorem-ipsum": "^1.0.2",
    "@types/mocha": "^9.1.1",
    "@types/nconf": "^0.10.0",
    "@types/node": "^14.18.12",
    "@types/nodegit": "^0.27.3",
    "@types/rimraf": "^2.0.2",
    "@types/supertest": "^2.0.7",
    "@types/uuid": "^3.4.4",
    "@types/winston": "^2.4.4",
    "async": "^3.2.2",
    "concurrently": "^6.2.0",
    "eslint": "~8.6.0",
    "lorem-ipsum": "^1.0.6",
    "mocha": "^10.0.0",
    "nyc": "^15.0.0",
    "rimraf": "^2.6.3",
    "sillyname": "^0.1.0",
    "supertest": "^3.4.2",
    "typescript": "~4.5.5"
  }
}<|MERGE_RESOLUTION|>--- conflicted
+++ resolved
@@ -25,25 +25,14 @@
   },
   "dependencies": {
     "@fluidframework/common-utils": "^0.32.1",
-<<<<<<< HEAD
     "@fluidframework/gitresources": "^0.1037.0-77991",
-=======
-    "@fluidframework/gitresources": "^0.1037.1000-0",
->>>>>>> 55223da9
     "@fluidframework/gitrest-base": "^0.1.0",
-    "@fluidframework/protocol-base": "^0.1037.1000-0",
+    "@fluidframework/protocol-base": "^0.1036.5000-73262",
     "@fluidframework/protocol-definitions": "^0.1027.1000",
-<<<<<<< HEAD
     "@fluidframework/server-services-client": "^0.1037.0-77991",
     "@fluidframework/server-services-core": "^0.1037.0-77991",
     "@fluidframework/server-services-shared": "^0.1037.0-77991",
     "@fluidframework/server-services-utils": "^0.1037.0-77991",
-=======
-    "@fluidframework/server-services-client": "^0.1037.1000-0",
-    "@fluidframework/server-services-core": "^0.1037.1000-0",
-    "@fluidframework/server-services-shared": "^0.1037.1000-0",
-    "@fluidframework/server-services-utils": "^0.1037.1000-0",
->>>>>>> 55223da9
     "axios": "^0.26.0",
     "body-parser": "^1.17.2",
     "compression": "^1.7.3",
