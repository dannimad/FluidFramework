{
  "name": "@fluidframework/server-routerlicious",
  "version": "0.1037.1000",
  "description": "Fluid reference server implementation",
  "homepage": "https://fluidframework.com",
  "repository": {
    "type": "git",
    "url": "https://github.com/microsoft/FluidFramework.git",
    "directory": "server/routerlicious/packages/routerlicious"
  },
  "license": "MIT",
  "author": "Microsoft and contributors",
  "sideEffects": false,
  "main": "dist/index.js",
  "browser": {
    "request": "xhr"
  },
  "types": "dist/index.d.ts",
  "scripts": {
    "alfred": "node dist/alfred/www.js",
    "alfred:debug": "node --inspect=0.0.0.0:5858 dist/alfred/www.js",
    "build": "concurrently npm:build:compile npm:lint",
    "build:compile": "npm run tsc",
    "build:full": "npm run build",
    "build:full:compile": "npm run build:compile",
    "clean": "rimraf dist *.tsbuildinfo *.build.log",
    "copier": "node dist/copier/index.js",
    "copier:debug": "node --inspect=0.0.0.0:5858 dist/copier/index.js",
    "deli": "node dist/deli/index.js",
    "deli:debug": "node --inspect=0.0.0.0:5858 dist/deli/index.js",
    "docker-run": "docker run --rm -v $(pwd):/usr/src/server -w /usr/src/server node:8.14.0-slim",
    "eslint": "eslint --format stylish src",
    "eslint:fix": "eslint --format stylish src --fix --fix-type problem,suggestion,layout",
    "foreman": "node dist/foreman/index.js",
    "foreman:debug": "node --inspect=0.0.0.0:5858 dist/foreman/index.js",
    "lint": "npm run eslint",
    "lint:fix": "npm run eslint:fix",
    "scriptorium": "node dist/scriptorium/index.js",
    "scriptorium:debug": "node --inspect=0.0.0.0:5858 dist/scriptorium/index.js",
    "tsc": "tsc",
    "tsfmt": "tsfmt --verify",
    "tsfmt:fix": "tsfmt --replace"
  },
  "dependencies": {
    "@fluidframework/common-utils": "^0.32.1",
<<<<<<< HEAD
    "@fluidframework/gitresources": "^0.1037.1000",
    "@fluidframework/protocol-definitions": "^0.1028.1000",
    "@fluidframework/server-kafka-orderer": "^0.1037.1000",
    "@fluidframework/server-lambdas": "^0.1037.1000",
    "@fluidframework/server-lambdas-driver": "^0.1037.1000",
    "@fluidframework/server-memory-orderer": "^0.1037.1000",
    "@fluidframework/server-routerlicious-base": "^0.1037.1000",
    "@fluidframework/server-services": "^0.1037.1000",
    "@fluidframework/server-services-client": "^0.1037.1000",
    "@fluidframework/server-services-core": "^0.1037.1000",
    "@fluidframework/server-services-shared": "^0.1037.1000",
    "@fluidframework/server-services-telemetry": "^0.1037.1000",
    "@fluidframework/server-services-utils": "^0.1037.1000",
=======
    "@fluidframework/gitresources": "^0.1036.4000",
    "@fluidframework/protocol-definitions": "^0.1028.2000-0",
    "@fluidframework/server-kafka-orderer": "^0.1036.4000",
    "@fluidframework/server-lambdas": "^0.1036.4000",
    "@fluidframework/server-lambdas-driver": "^0.1036.4000",
    "@fluidframework/server-memory-orderer": "^0.1036.4000",
    "@fluidframework/server-routerlicious-base": "^0.1036.4000",
    "@fluidframework/server-services": "^0.1036.4000",
    "@fluidframework/server-services-client": "^0.1036.4000",
    "@fluidframework/server-services-core": "^0.1036.4000",
    "@fluidframework/server-services-shared": "^0.1036.4000",
    "@fluidframework/server-services-telemetry": "^0.1036.4000",
    "@fluidframework/server-services-utils": "^0.1036.4000",
>>>>>>> 73929f26
    "commander": "^2.17.1",
    "express": "^4.16.3",
    "ioredis": "^4.24.2",
    "nconf": "^0.12.0",
    "request": "^2.88.0",
    "winston": "^3.6.0"
  },
  "devDependencies": {
    "@fluidframework/build-common": "^0.23.0",
<<<<<<< HEAD
    "@fluidframework/eslint-config-fluid": "^0.28.2000-0",
    "@fluidframework/server-local-server": "^0.1037.1000",
    "@fluidframework/server-test-utils": "^0.1037.1000",
=======
    "@fluidframework/eslint-config-fluid": "^0.28.2000",
    "@fluidframework/server-local-server": "^0.1036.4000",
    "@fluidframework/server-test-utils": "^0.1036.4000",
>>>>>>> 73929f26
    "@rushstack/eslint-config": "^2.5.1",
    "@types/ioredis": "^4.22.0",
    "@types/nconf": "^0.10.2",
    "@types/node": "^14.18.0",
    "@types/request": "^2.47.1",
    "@typescript-eslint/eslint-plugin": "~5.9.0",
    "@typescript-eslint/parser": "~5.9.0",
    "concurrently": "^6.2.0",
    "eslint": "~8.6.0",
    "eslint-plugin-editorconfig": "~3.2.0",
    "eslint-plugin-eslint-comments": "~3.2.0",
    "eslint-plugin-import": "~2.25.4",
    "eslint-plugin-jest": "~26.1.3",
    "eslint-plugin-jsdoc": "~39.3.0",
    "eslint-plugin-mocha": "~10.0.3",
    "eslint-plugin-promise": "~6.0.0",
    "eslint-plugin-react": "~7.28.0",
    "eslint-plugin-tsdoc": "~0.2.14",
    "eslint-plugin-unicorn": "~40.0.0",
    "rimraf": "^2.6.2",
    "typescript": "~4.5.5",
    "typescript-formatter": "7.1.0"
  }
}<|MERGE_RESOLUTION|>--- conflicted
+++ resolved
@@ -43,7 +43,6 @@
   },
   "dependencies": {
     "@fluidframework/common-utils": "^0.32.1",
-<<<<<<< HEAD
     "@fluidframework/gitresources": "^0.1037.1000",
     "@fluidframework/protocol-definitions": "^0.1028.1000",
     "@fluidframework/server-kafka-orderer": "^0.1037.1000",
@@ -57,21 +56,6 @@
     "@fluidframework/server-services-shared": "^0.1037.1000",
     "@fluidframework/server-services-telemetry": "^0.1037.1000",
     "@fluidframework/server-services-utils": "^0.1037.1000",
-=======
-    "@fluidframework/gitresources": "^0.1036.4000",
-    "@fluidframework/protocol-definitions": "^0.1028.2000-0",
-    "@fluidframework/server-kafka-orderer": "^0.1036.4000",
-    "@fluidframework/server-lambdas": "^0.1036.4000",
-    "@fluidframework/server-lambdas-driver": "^0.1036.4000",
-    "@fluidframework/server-memory-orderer": "^0.1036.4000",
-    "@fluidframework/server-routerlicious-base": "^0.1036.4000",
-    "@fluidframework/server-services": "^0.1036.4000",
-    "@fluidframework/server-services-client": "^0.1036.4000",
-    "@fluidframework/server-services-core": "^0.1036.4000",
-    "@fluidframework/server-services-shared": "^0.1036.4000",
-    "@fluidframework/server-services-telemetry": "^0.1036.4000",
-    "@fluidframework/server-services-utils": "^0.1036.4000",
->>>>>>> 73929f26
     "commander": "^2.17.1",
     "express": "^4.16.3",
     "ioredis": "^4.24.2",
@@ -81,15 +65,9 @@
   },
   "devDependencies": {
     "@fluidframework/build-common": "^0.23.0",
-<<<<<<< HEAD
     "@fluidframework/eslint-config-fluid": "^0.28.2000-0",
     "@fluidframework/server-local-server": "^0.1037.1000",
     "@fluidframework/server-test-utils": "^0.1037.1000",
-=======
-    "@fluidframework/eslint-config-fluid": "^0.28.2000",
-    "@fluidframework/server-local-server": "^0.1036.4000",
-    "@fluidframework/server-test-utils": "^0.1036.4000",
->>>>>>> 73929f26
     "@rushstack/eslint-config": "^2.5.1",
     "@types/ioredis": "^4.22.0",
     "@types/nconf": "^0.10.2",
