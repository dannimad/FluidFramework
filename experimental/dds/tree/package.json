--- conflicted
+++ resolved
@@ -54,15 +54,9 @@
   "devDependencies": {
     "@fluid-internal/stochastic-test-utils": "^2.0.0",
     "@fluid-tools/benchmark": "^0.40.0",
-<<<<<<< HEAD
     "@fluidframework/build-common": "^0.24.0-0",
-    "@fluidframework/container-loader": "^1.1.0",
-    "@fluidframework/container-runtime": "^1.1.0",
-=======
-    "@fluidframework/build-common": "^0.23.0",
     "@fluidframework/container-loader": "^2.0.0",
     "@fluidframework/container-runtime": "^2.0.0",
->>>>>>> 7257de2d
     "@fluidframework/eslint-config-fluid": "^0.28.2000",
     "@fluidframework/mocha-test-setup": "^2.0.0",
     "@fluidframework/runtime-utils": "^2.0.0",
