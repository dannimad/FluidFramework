/*!
 * Copyright (c) Microsoft Corporation and contributors. All rights reserved.
 * Licensed under the MIT License.
 */

import { bufferToString, IsoBuffer } from '@fluidframework/common-utils';
import { IFluidHandle } from '@fluidframework/core-interfaces';
import { ISequencedDocumentMessage } from '@fluidframework/protocol-definitions';
import {
	IFluidDataStoreRuntime,
	IChannelStorageService,
	IChannelFactory,
	IChannelAttributes,
	IChannelServices,
	IChannel,
} from '@fluidframework/datastore-definitions';
import { AttachState } from '@fluidframework/container-definitions';
import {
	createSingleBlobSummary,
	IFluidSerializer,
	ISharedObjectEvents,
	serializeHandles,
	SharedObject,
} from '@fluidframework/shared-object-base';
import { ITelemetryLogger, ITelemetryProperties } from '@fluidframework/common-definitions';
import { ChildLogger, ITelemetryLoggerPropertyBags, PerformanceEvent } from '@fluidframework/telemetry-utils';
import { ISummaryTreeWithStats } from '@fluidframework/runtime-definitions';
import { assert, assertNotUndefined, fail, copyPropertyIfDefined, noop } from './Common';
import { EditHandle, EditLog, getNumberOfHandlesFromEditLogSummary, OrderedEditSet } from './EditLog';
import {
	EditId,
	NodeId,
	StableNodeId,
	DetachedSequenceId,
	OpSpaceNodeId,
	isDetachedSequenceId,
	AttributionId,
} from './Identifiers';
import { initialTree } from './InitialTree';
import {
	CachingLogViewer,
	EditCacheEntry,
	EditStatusCallback,
	LogViewer,
	SequencedEditResult,
	SequencedEditResultCallback,
} from './LogViewer';
import { deserialize, getSummaryStatistics } from './SummaryBackCompatibility';
import { ReconciliationPath } from './ReconciliationPath';
import {
	BuildNodeInternal,
	ChangeInternal,
	ChangeNode,
	ChangeTypeInternal,
	ConstraintInternal,
	DetachInternal,
	Edit,
	EditLogSummary,
	EditChunkContents,
	EditStatus,
	EditWithoutId,
	reservedIdCount,
	SharedTreeEditOp,
	SharedTreeEditOp_0_0_2,
	SharedTreeHandleOp,
	SharedTreeNoOp,
	SharedTreeOp,
	SharedTreeOpType,
	SharedTreeOp_0_0_2,
	SharedTreeSummary,
	SharedTreeSummaryBase,
	SharedTreeSummary_0_0_2,
	TreeNode,
	ghostSessionId,
	WriteFormat,
	TreeNodeSequence,
	InternalizedChange,
} from './persisted-types';
import { serialize, SummaryContents } from './Summary';
import {
	areRevisionViewsSemanticallyEqual,
	convertTreeNodes,
	deepCloneStablePlace,
	deepCloneStableRange,
	internalizeBuildNode,
	newEditId,
	walkTree,
} from './EditUtilities';
import { getNodeIdContext, NodeIdContext, NodeIdNormalizer, sequencedIdNormalizer } from './NodeIdUtilities';
import { SharedTreeDiagnosticEvent, SharedTreeEvent } from './EventTypes';
import { RevisionView } from './RevisionView';
import { SharedTreeEncoder_0_0_2, SharedTreeEncoder_0_1_1 } from './SharedTreeEncoder';
import { revert } from './HistoryEditFactory';
import { BuildNode, BuildTreeNode, Change, ChangeType } from './ChangeTypes';
import { TransactionInternal } from './TransactionInternal';
import { IdCompressor, createSessionId } from './id-compressor';
import { convertEditIds } from './IdConversion';
import { MutableStringInterner } from './StringInterner';
import { nilUuid } from './UuidUtilities';

/**
 * The write format and associated options used to construct a `SharedTree`
 * @public
 */
export type SharedTreeArgs<WF extends WriteFormat = WriteFormat> = [writeFormat: WF, options?: SharedTreeOptions<WF>];

/**
 * The type of shared tree options for a given write format
 * @public
 */
export type SharedTreeOptions<
	WF extends WriteFormat,
	HistoryCompatibility extends 'Forwards' | 'None' = 'Forwards'
> = Omit<
	WF extends WriteFormat.v0_0_2
		? SharedTreeOptions_0_0_2
		: WF extends WriteFormat.v0_1_1
		? SharedTreeOptions_0_1_1
		: never,
	HistoryCompatibility extends 'Forwards' ? 'summarizeHistory' : never
>;

/**
 * Configuration options for a SharedTree with write format 0.0.2
 * @public
 */
export interface SharedTreeOptions_0_0_2 {
	/**
	 * Determines if the history is included in summaries.
	 *
	 * Warning: enabling history summarization incurs a permanent cost in the document. It is not possible to disable history summarization
	 * later once it has been enabled, and thus the history cannot be safely deleted.
	 *
	 * On 0.1.1 documents, due to current code limitations, this parameter is only impactful for newly created documents.
	 * `SharedTree`s which load existing documents will summarize history if and only if the loaded summary included history.
	 *
	 * The technical limitations here relate to clients with mixed versions collaborating.
	 * In the future we may allow modification of whether or not a particular document saves history, but only via a consensus mechanism.
	 * See the skipped test in SharedTreeFuzzTests.ts for more details on this issue.
	 * See docs/Breaking-Change-Migration for more details on the consensus scheme.
	 */
	summarizeHistory?: boolean;
}

/**
 * Configuration options for a SharedTree with write format 0.1.1
 * @public
 */
export interface SharedTreeOptions_0_1_1 {
	/**
	 * Determines if the history is included in summaries and if edit chunks are uploaded when they are full.
	 *
	 * Warning: enabling history summarization incurs a permanent cost in the document. It is not possible to disable history summarization
	 * later once it has been enabled, and thus the history cannot be safely deleted.
	 *
	 * On 0.1.1 documents, due to current code limitations, this parameter is only impactful for newly created documents.
	 * `SharedTree`s which load existing documents will summarize history if and only if the loaded summary included history.
	 *
	 * The technical limitations here relate to clients with mixed versions collaborating.
	 * In the future we may allow modification of whether or not a particular document saves history, but only via a consensus mechanism.
	 * See the skipped test in SharedTreeFuzzTests.ts for more details on this issue.
	 * See docs/Breaking-Change-Migration for more details on the consensus scheme.
	 */
	summarizeHistory?: false | { uploadEditChunks: boolean };
	/** a UUID that identifies the user of this tree; all node IDs generated by this tree will be associated with this UUID */
	attributionId?: AttributionId;
}

/**
 * Factory for SharedTree.
 * Includes history in the summary.
 * @public
 */
export class SharedTreeFactory implements IChannelFactory {
	/**
	 * {@inheritDoc @fluidframework/shared-object-base#ISharedObjectFactory."type"}
	 */
	public static Type = 'SharedTree';

	/**
	 * {@inheritDoc @fluidframework/shared-object-base#ISharedObjectFactory.attributes}
	 */
	public static Attributes: IChannelAttributes = {
		type: SharedTreeFactory.Type,
		snapshotFormatVersion: '0.1',
		packageVersion: '0.1',
	};

	private readonly args: SharedTreeArgs;

	/**
	 * Get a factory for SharedTree to register with the data store.
	 * @param writeFormat - Determines the format version the SharedTree will write ops and summaries in. See [the write format
	 * documentation](../docs/Write-Format.md) for more information.
	 * @param options - Configuration options for this tree
	 * @returns A factory that creates `SharedTree`s and loads them from storage.
	 */
	constructor(...args: SharedTreeArgs<WriteFormat.v0_0_2>);
	constructor(...args: SharedTreeArgs<WriteFormat.v0_1_1>);
	constructor(...args: SharedTreeArgs) {
		this.args = args;
	}

	/**
	 * {@inheritDoc @fluidframework/shared-object-base#ISharedObjectFactory."type"}
	 */
	public get type(): string {
		return SharedTreeFactory.Type;
	}

	/**
	 * {@inheritDoc @fluidframework/shared-object-base#ISharedObjectFactory.attributes}
	 */
	public get attributes(): IChannelAttributes {
		return SharedTreeFactory.Attributes;
	}

	/**
	 * {@inheritDoc @fluidframework/shared-object-base#ISharedObjectFactory.load}
	 */
	public async load(
		runtime: IFluidDataStoreRuntime,
		id: string,
		services: IChannelServices,
		_channelAttributes: Readonly<IChannelAttributes>
	): Promise<IChannel> {
		const sharedTree = this.createSharedTree(runtime, id);
		await sharedTree.load(services);
		return sharedTree;
	}

	/**
	 * Create a new SharedTree.
	 * @param runtime - data store runtime that owns the new SharedTree
	 * @param id - optional name for the SharedTree
	 */
	public create(runtime: IFluidDataStoreRuntime, id: string): SharedTree {
		const sharedTree = this.createSharedTree(runtime, id);
		sharedTree.initializeLocal();
		return sharedTree;
	}

	private createSharedTree(runtime: IFluidDataStoreRuntime, id: string): SharedTree {
		const [writeFormat] = this.args;
		switch (writeFormat) {
			case WriteFormat.v0_0_2:
				return new SharedTree(runtime, id, ...(this.args as SharedTreeArgs<WriteFormat.v0_0_2>));
			case WriteFormat.v0_1_1:
				return new SharedTree(runtime, id, ...(this.args as SharedTreeArgs<WriteFormat.v0_1_1>));
			default:
				fail('Unknown write format');
		}
	}
}

/**
 * Filename where the snapshot is stored.
 */
const snapshotFileName = 'header';

/**
 * Used for version comparison.
 */
const sortedWriteVersions = [WriteFormat.v0_0_2, WriteFormat.v0_1_1];

/**
 * The arguments included when the EditCommitted SharedTreeEvent is emitted.
 * @public
 */
export interface EditCommittedEventArguments {
	/** The ID of the edit committed. */
	readonly editId: EditId;
	/** Whether or not this is a local edit. */
	readonly local: boolean;
	/** The tree the edit was committed on. Required for local edit events handled by SharedTreeUndoRedoHandler. */
	readonly tree: SharedTree;
}

/**
 * The arguments included when the {@link SharedTreeEvent.SequencedEditApplied} SharedTreeEvent is emitted.
 * @public
 */
export interface SequencedEditAppliedEventArguments {
	/** The ID of the edit committed. */
	readonly edit: Edit<ChangeInternal>;
	/** Whether or not this was a local edit. */
	readonly wasLocal: boolean;
	/** The tree the edit was applied to. */
	readonly tree: SharedTree;
	/** The telemetry logger associated with sequenced edit application. */
	readonly logger: ITelemetryLogger;
	/** The reconciliation path for the edit. See {@link ReconciliationPath} for details. */
	readonly reconciliationPath: ReconciliationPath;
	/** The outcome of the sequenced edit being applied. */
	readonly outcome: EditApplicationOutcome;
}

/**
 * The outcome of an edit.
 * @public
 */
export type EditApplicationOutcome =
	| {
			/**
			 * The revision view resulting from the edit.
			 */
			readonly view: RevisionView;
			/**
			 * The status code for the edit that produced the revision.
			 */
			readonly status: EditStatus.Applied;
	  }
	| {
			/**
			 * The revision view resulting from the edit.
			 */
			readonly failure: TransactionInternal.Failure;
			/**
			 * The status code for the edit that produced the revision.
			 */
			readonly status: EditStatus.Invalid | EditStatus.Malformed;
	  };

/**
 * Events which may be emitted by `SharedTree`. See {@link SharedTreeEvent} for documentation of event semantics.
 * @public
 */
export interface ISharedTreeEvents extends ISharedObjectEvents {
	(event: 'committedEdit', listener: EditCommittedHandler);
	(event: 'appliedSequencedEdit', listener: SequencedEditAppliedHandler);
}

/**
 * Expected type for a handler of the `EditCommitted` event.
 * @public
 */
export type EditCommittedHandler = (args: EditCommittedEventArguments) => void;

/**
 * Expected type for a handler of the {@link SharedTreeEvent.SequencedEditApplied} event.
 * @public
 */
export type SequencedEditAppliedHandler = (args: SequencedEditAppliedEventArguments) => void;

const sharedTreeTelemetryProperties: ITelemetryLoggerPropertyBags = { all: { isSharedTreeEvent: true } };

/**
 * A [distributed tree](../Readme.md).
 * @public
 */
export class SharedTree extends SharedObject<ISharedTreeEvents> implements NodeIdContext {
	/**
	 * Create a new SharedTree. It will contain the default value (see initialTree).
	 */
	public static create(runtime: IFluidDataStoreRuntime, id?: string): SharedTree {
		return runtime.createChannel(id, SharedTreeFactory.Type) as SharedTree;
	}

	/**
	 * Get a factory for SharedTree to register with the data store.
	 * @param writeFormat - Determines the format version the SharedTree will write ops and summaries in.
	 * This format may be updated to a newer (supported) version at runtime if a collaborating shared-tree
	 * that was initialized with a newer write version connects to the session. Care must be taken when changing this value,
	 * as a staged rollout must of occurred such that all collaborating clients must have the code to read at least the version
	 * written.
	 * See [the write format documentation](../docs/Write-Format.md) for more information.
	 * @param options - Configuration options for this tree
	 * @returns A factory that creates `SharedTree`s and loads them from storage.
	 */
	public static getFactory(...args: SharedTreeArgs<WriteFormat.v0_0_2>): SharedTreeFactory;

	public static getFactory(...args: SharedTreeArgs<WriteFormat.v0_1_1>): SharedTreeFactory;

	public static getFactory(...args: SharedTreeArgs): SharedTreeFactory {
		const [writeFormat] = args;
		// 	On 0.1.1 documents, due to current code limitations, all clients MUST agree on the value of `summarizeHistory`.
		//  Note that this means staged rollout changing this value should not be attempted.
		//  It is possible to update shared-tree to correctly handle such a staged rollout, but that hasn't been implemented.
		//  See the skipped test in SharedTreeFuzzTests.ts for more details on this issue.
		switch (writeFormat) {
			case WriteFormat.v0_0_2:
				return new SharedTreeFactory(...(args as SharedTreeArgs<WriteFormat.v0_0_2>));
			case WriteFormat.v0_1_1:
				return new SharedTreeFactory(...(args as SharedTreeArgs<WriteFormat.v0_1_1>));
			default:
				fail('Unknown write format');
		}
	}

	/**
	 * The UUID used for attribution of nodes created by this SharedTree. All shared trees with a write format of 0.1.1 or
	 * greater have a unique attribution ID which may be configured in the constructor. All other shared trees (i.e. those
	 * with a write format of 0.0.2) use the nil UUID as their attribution ID.
	 * @public
	 */
	public get attributionId(): AttributionId {
		switch (this.writeFormat) {
			case WriteFormat.v0_0_2:
				return nilUuid;
			default: {
				const { attributionId } = this.idCompressor;
				if (attributionId === ghostSessionId) {
					return nilUuid;
				}
				return attributionId;
			}
		}
	}

	private idCompressor: IdCompressor;
	private readonly idNormalizer: NodeIdNormalizer<OpSpaceNodeId> & { tree: SharedTree } = {
		tree: this,
		get localSessionId() {
			return this.tree.idCompressor.localSessionId;
		},
		normalizeToOpSpace: (id) => this.idCompressor.normalizeToOpSpace(id) as OpSpaceNodeId,
		normalizeToSessionSpace: (id, sessionId) => this.idCompressor.normalizeToSessionSpace(id, sessionId) as NodeId,
	};

	// The initial tree's definition isn't included in any op by default but it should still be interned. Including it here ensures that.
	private interner: MutableStringInterner = new MutableStringInterner([initialTree.definition]);

	/**
	 * The log of completed edits for this SharedTree.
	 */
	private editLog: EditLog<ChangeInternal>;

	/**
	 * As an implementation detail, SharedTree uses a log viewer that caches views of different revisions.
	 * It is not exposed to avoid accidental correctness issues, but `logViewer` is exposed in order to give clients a way
	 * to access the revision history.
	 */
	private cachingLogViewer: CachingLogViewer;

	/**
	 * Viewer for trees defined by editLog. This allows access to views of the tree at different revisions (various points in time).
	 */
	public get logViewer(): LogViewer {
		return this.cachingLogViewer;
	}

	protected readonly logger: ITelemetryLogger;
	private readonly sequencedEditAppliedLogger: ITelemetryLogger;

	private readonly encoder_0_0_2: SharedTreeEncoder_0_0_2;
	private encoder_0_1_1: SharedTreeEncoder_0_1_1;

	/** Indicates if the client is the oldest member of the quorum. */
	private currentIsOldest: boolean;

	private readonly processEditResult = (editResult: EditStatus, editId: EditId): void => {
		// TODO:#44859: Invalid results should be handled by the app
		this.emit(SharedTree.eventFromEditResult(editResult), editId);
	};

	private readonly processSequencedEditResult = ({
		edit,
		wasLocal,
		result,
		reconciliationPath,
	}: SequencedEditResult): void => {
		const eventArguments: SequencedEditAppliedEventArguments = {
			edit,
			wasLocal,
			tree: this,
			logger: this.sequencedEditAppliedLogger,
			reconciliationPath,
			outcome: result,
		};
		this.emit(SharedTreeEvent.SequencedEditApplied, eventArguments);
	};

	private summarizeHistory: boolean;
	private uploadEditChunks: boolean;

	private getHistoryPolicy(options: SharedTreeOptions<WriteFormat, 'Forwards' | 'None'>): {
		summarizeHistory: boolean;
		uploadEditChunks: boolean;
	} {
		const noCompatOptions = options as SharedTreeOptions<WriteFormat, 'None'>;
		if (typeof noCompatOptions.summarizeHistory === 'object') {
			return {
				summarizeHistory: true,
				uploadEditChunks: noCompatOptions.summarizeHistory.uploadEditChunks,
			};
		} else {
			return {
				summarizeHistory: noCompatOptions.summarizeHistory ?? false,
				uploadEditChunks: false,
			};
		}
	}

	/**
	 * Create a new SharedTree.
	 * @param runtime - The runtime the SharedTree will be associated with
	 * @param id - Unique ID for the SharedTree
	 * @param writeFormat - Determines the format version the SharedTree will write ops and summaries in. See [the write format
	 * documentation](../docs/Write-Format.md) for more information.
	 * @param options - Configuration options for this tree
	 */
	public constructor(runtime: IFluidDataStoreRuntime, id: string, ...args: SharedTreeArgs<WriteFormat.v0_0_2>);

	public constructor(runtime: IFluidDataStoreRuntime, id: string, ...args: SharedTreeArgs<WriteFormat.v0_1_1>);

	public constructor(
		runtime: IFluidDataStoreRuntime,
		id: string,
		private writeFormat: WriteFormat,
		options: SharedTreeOptions<typeof writeFormat> = {}
	) {
<<<<<<< HEAD
		super(id, runtime, SharedTreeFactory.Attributes);
=======
		super(id, runtime, SharedTreeFactory.Attributes, 'fluid_sharedTree_');
>>>>>>> 3c923a5a
		const historyPolicy = this.getHistoryPolicy(options);
		this.summarizeHistory = historyPolicy.summarizeHistory;
		this.uploadEditChunks = historyPolicy.uploadEditChunks;

		// This code is somewhat duplicated from OldestClientObserver because it currently depends on the container runtime
		// which SharedTree does not have access to.
		// TODO:#55900: Get rid of copy-pasted OldestClientObserver code
		const quorum = this.runtime.getQuorum();
		this.currentIsOldest = this.computeIsOldest();
		quorum.on('addMember', this.updateOldest);
		quorum.on('removeMember', this.updateOldest);
		runtime.on('connected', this.updateOldest);
		runtime.on('disconnected', this.updateOldest);

		this.logger = ChildLogger.create(runtime.logger, 'SharedTree', sharedTreeTelemetryProperties);
		this.sequencedEditAppliedLogger = ChildLogger.create(
			this.logger,
			'SequencedEditApplied',
			sharedTreeTelemetryProperties
		);

		const attributionId = (options as SharedTreeOptions<WriteFormat.v0_1_1>).attributionId;
		this.idCompressor = new IdCompressor(createSessionId(), reservedIdCount, attributionId);
		const { editLog, cachingLogViewer } = this.initializeNewEditLogFromSummary(
			{
				editChunks: [],
				editIds: [],
			},
			undefined,
			this.idCompressor,
			this.processEditResult,
			this.processSequencedEditResult,
			WriteFormat.v0_1_1
		);
		this.editLog = editLog;
		this.cachingLogViewer = cachingLogViewer;
		this.encoder_0_0_2 = new SharedTreeEncoder_0_0_2(this.summarizeHistory);
		this.encoder_0_1_1 = new SharedTreeEncoder_0_1_1(this.summarizeHistory);
	}

	/**
	 * The write format version currently used by this `SharedTree`. This is always initialized to the write format
	 * passed to the tree's constructor, but it may automatically upgrade over time (e.g. when connected to another
	 * SharedTree with a higher write format, or when loading a summary with a higher write format).
	 */
	public getWriteFormat(): WriteFormat {
		return this.writeFormat;
	}

	/**
	 * Re-computes currentIsOldest and emits an event if it has changed.
	 * TODO:#55900: Get rid of copy-pasted OldestClientObserver code
	 */
	private readonly updateOldest = () => {
		const oldest = this.computeIsOldest();
		if (this.currentIsOldest !== oldest) {
			this.currentIsOldest = oldest;
			if (oldest) {
				this.emit('becameOldest');
				this.logger.sendTelemetryEvent({ eventName: 'BecameOldestClient' });
			} else {
				this.emit('lostOldest');
			}
		}
	};

	/**
	 * Computes the oldest client in the quorum, true by default if the container is detached and false by default if the client isn't connected.
	 * TODO:#55900: Get rid of copy-pasted OldestClientObserver code
	 */
	private computeIsOldest(): boolean {
		// If the container is detached, we are the only ones that know about it and are the oldest by default.
		if (this.runtime.attachState === AttachState.Detached) {
			return true;
		}

		// If we're not connected we can't be the oldest connected client.
		if (!this.runtime.connected) {
			return false;
		}

		assert(this.runtime.clientId !== undefined, 'Client id should be set if connected.');

		const quorum = this.runtime.getQuorum();
		const selfSequencedClient = quorum.getMember(this.runtime.clientId);
		// When in readonly mode our clientId will not be present in the quorum.
		if (selfSequencedClient === undefined) {
			return false;
		}

		const members = quorum.getMembers();
		for (const sequencedClient of members.values()) {
			if (sequencedClient.sequenceNumber < selfSequencedClient.sequenceNumber) {
				return false;
			}
		}

		// No member of the quorum was older
		return true;
	}

	/**
	 * @returns the current view of the tree.
	 */
	public get currentView(): RevisionView {
		return this.logViewer.getRevisionViewInSession(Number.POSITIVE_INFINITY);
	}

	/**
	 * Generates a node identifier.
	 * The returned IDs may be used as the identifier of a node in the SharedTree.
	 * `NodeId`s are *always* unique and stable within the scope of the tree and session that generated them. They are *not* unique within
	 * a Fluid container, and *cannot* be compared across instances of a SharedTree. They are *not* stable across sessions/lifetimes of a
	 * SharedTree, and *cannot* be persisted (e.g. stored in payloads, uploaded in blobs, etc.). If stable persistence is needed,
	 * NodeIdConverter.convertToStableNodeId may be used to return a corresponding UUID that is globally unique and stable.
	 * @param override - if supplied, calls to `convertToStableNodeId` using the returned node ID will return the override instead of
	 * the UUID. Calls to `generateNodeId` with the same override always return the same ID. Performance note: passing an override string
	 * incurs a storage cost that is significantly higher that a node ID without one, and should be avoided if possible.
	 * @public
	 */
	public generateNodeId(override?: string): NodeId {
		return this.idCompressor.generateCompressedId(override) as NodeId;
	}

	/**
	 * Given a NodeId, returns the corresponding stable ID or throws if the supplied node ID was not generated with this tree (`NodeId`s
	 * may not be used across SharedTree instances, see `generateNodeId` for more).
	 * The returned value will be a UUID, unless the creation of `id` used an override string (see `generateNodeId` for more).
	 * The result is safe to persist and re-use across `SharedTree` instances, unlike `NodeId`.
	 * @public
	 */
	public convertToStableNodeId(id: NodeId): StableNodeId {
		return (this.idCompressor.tryDecompress(id) as StableNodeId) ?? fail('Node id is not known to this SharedTree');
	}

	/**
	 * Given a NodeId, attempt to return the corresponding stable ID.
	 * The returned value will be a UUID, unless the creation of `id` used an override string (see `generateNodeId` for more).
	 * The returned stable ID is undefined if `id` was never created with this SharedTree. If a stable ID is returned, this does not imply
	 * that there is a node with `id` in the current revision of the tree, only that `id` was at some point generated by some instance of
	 * this tree.
	 * @public
	 */
	public tryConvertToStableNodeId(id: NodeId): StableNodeId | undefined {
		return this.idCompressor.tryDecompress(id) as StableNodeId | undefined;
	}

	/**
	 * Given a stable ID, return the corresponding NodeId or throws if the supplied stable ID was never generated with this tree, either
	 * as a UUID corresponding to a `NodeId` or as an override passed to `generateNodeId`.
	 * If a stable ID is returned, this does not imply that there is a node with `id` in the current revision of the tree, only that
	 * `id` was at some point generated by an instance of this SharedTree.
	 * @public
	 */
	public convertToNodeId(id: StableNodeId): NodeId {
		return (
			(this.idCompressor.tryRecompress(id) as NodeId) ?? fail('Stable node id is not known to this SharedTree')
		);
	}

	/**
	 * Given a stable ID, return the corresponding NodeId or return undefined if the supplied stable ID was never generated with this tree,
	 * either as a UUID corresponding to a `NodeId` or as an override passed to `generateNodeId`.
	 * If a stable ID is returned, this does not imply that there is a node with `id` in the current revision of the tree, only that
	 * `id` was at some point generated by an instance of this SharedTree.
	 * @public
	 */
	public tryConvertToNodeId(id: StableNodeId): NodeId | undefined {
		return this.idCompressor.tryRecompress(id) as NodeId | undefined;
	}

	/**
	 * Returns the attribution ID associated with the SharedTree that generated the given node ID. This is generally only useful for clients
	 * with a write format of 0.1.1 or greater since older clients cannot be given an attribution ID and will always use the default
	 * `attributionId` of the tree.
	 * @public
	 */
	public attributeNodeId(id: NodeId): AttributionId {
		switch (this.writeFormat) {
			case WriteFormat.v0_0_2:
				return nilUuid;
			default: {
				const attributionId = this.idCompressor.attributeId(id);
				if (attributionId === ghostSessionId) {
					return nilUuid;
				}
				return attributionId;
			}
		}
	}

	/**
	 * @returns the edit history of the tree.
	 * @public
	 */
	public get edits(): OrderedEditSet<InternalizedChange> {
		return this.editLog as unknown as OrderedEditSet<InternalizedChange>;
	}

	private deserializeHandle(serializedHandle: string): IFluidHandle<ArrayBufferLike> {
		const deserializeHandle = this.serializer.parse(serializedHandle);
		assert(typeof deserializeHandle === 'object');
		return deserializeHandle as IFluidHandle<ArrayBufferLike>;
	}

	/**
	 * Uploads the edit chunk and submits a `SharedTreeHandleOp`.
	 * This method is fire-and-forget and will swallow any errors that occur during upload or the `onUploadComplete` hook.
	 * If the upload or op submission does fail then a future client will attempt the submission instead.
	 */
	private uploadEditChunk(
		edits: readonly EditWithoutId<ChangeInternal>[],
		startRevision: number,
		onUploadComplete?: () => void
	): void {
		this.uploadEditChunkAsync(edits, startRevision).then(onUploadComplete).catch(noop);
	}

	private async uploadEditChunkAsync(
		edits: readonly EditWithoutId<ChangeInternal>[],
		startRevision: number
	): Promise<void> {
		assert(this.writeFormat !== WriteFormat.v0_0_2, 'Edit chunking is not supported in v0_0_2');
		// SPO attachment blob upload limit is set here:
		// https://onedrive.visualstudio.com/SharePoint%20Online/_git/SPO?path=%2Fsts%2Fstsom%2FPrague%2FSPPragueProtocolConfig.cs&version=GBmaster&line=82&lineEnd=82&lineStartColumn=29&lineEndColumn=116&lineStyle=plain&_a=contents
		// TODO:#59754: Create chunks based on data buffer size instead of number of edits
		const blobUploadSizeLimit = 4194304;

		try {
			const chunkContents = this.encoder_0_1_1.encodeEditChunk(
				edits,
				sequencedIdNormalizer(this.idNormalizer),
				this.interner
			);
			const serializedContents = serializeHandles(chunkContents, this.serializer, this.handle);
			const buffer = IsoBuffer.from(serializedContents);
			const bufferSize = buffer.byteLength;
			assert(
				bufferSize <= blobUploadSizeLimit,
				`Edit chunk size ${bufferSize} is larger than blob upload size limit of ${blobUploadSizeLimit} bytes.`
			);
			const editHandle = await this.runtime.uploadBlob(buffer);
			const handleOp: SharedTreeHandleOp = {
				editHandle:
					serializeHandles(editHandle, this.serializer, this.handle) ??
					fail('Edit chunk handle could not be serialized.'),
				startRevision,
				type: SharedTreeOpType.Handle,
				version: this.writeFormat,
			};
			this.submitOp(handleOp);
			this.emit(SharedTreeDiagnosticEvent.EditChunkUploaded);
		} catch (error) {
			// If chunk load fails, we will try again later in loadCore on the oldest client so we log the error instead of throwing.
			this.logger.sendErrorEvent(
				{
					eventName: 'EditChunkUploadFailure',
				},
				error
			);
		}
	}

	/**
	 * {@inheritDoc @fluidframework/shared-object-base#SharedObject.summarizeCore}
	 */
	public summarizeCore(serializer: IFluidSerializer): ISummaryTreeWithStats {
		return createSingleBlobSummary(snapshotFileName, this.saveSerializedSummary({ serializer }));
	}

	/**
	 * Saves this SharedTree into a serialized summary. This is used for testing.
	 *
	 * @param summarizer - Optional summarizer to use. If not passed in, SharedTree's summarizer is used.
	 * @internal
	 */
	public saveSerializedSummary(options?: { serializer?: IFluidSerializer }): string {
		const { serializer } = options || {};
		return serialize(this.saveSummary(), serializer ?? this.serializer, this.handle);
	}

	/**
	 * Initialize shared tree with a serialized summary. This is used for testing.
	 * @returns - statistics about the loaded summary.
	 * @internal
	 */
	public loadSerializedSummary(blobData: string): ITelemetryProperties {
		const summary = deserialize(blobData, this.serializer);
		this.loadSummary(summary);
		return getSummaryStatistics(summary);
	}

	/**
	 * Saves this SharedTree into a deserialized summary.
	 * @internal
	 */
	public saveSummary(): SharedTreeSummaryBase {
		// If local changes exist, emulate the sequencing of those changes.
		// Doing so is necessary so edits created during DataObject.initializingFirstTime are included.
		// Doing so is safe because it is guaranteed that the DDS has not yet been attached. This is because summary creation is only
		// ever invoked on a DataObject containing local changes when it is attached for the first time. In post-attach flows, an extra
		// instance of the DataObject is created for generating summaries and will never have local edits.
		if (this.editLog.numberOfLocalEdits > 0) {
			assert(
				this.runtime.attachState !== AttachState.Attached,
				'Summarizing should not occur with local edits except on first attach.'
			);
			if (this.writeFormat === WriteFormat.v0_1_1) {
				// Since we're the first client to attach, we can safely finalize ourselves since we're the only ones who have made IDs.
				this.idCompressor.finalizeCreationRange(this.idCompressor.takeNextCreationRange());
				for (const edit of this.editLog.getLocalEdits()) {
					this.internStringsFromEdit(edit);
				}
			}
			this.editLog.sequenceLocalEdits();
		}

		assert(this.editLog.numberOfLocalEdits === 0, 'generateSummary must not be called with local edits');
		return this.generateSummary();
	}

	/**
	 * Generates a SharedTree summary for the current state of the tree.
	 * Will never be called when local edits are present.
	 */
	private generateSummary(): SharedTreeSummaryBase {
		try {
			switch (this.writeFormat) {
				case WriteFormat.v0_0_2:
					return this.encoder_0_0_2.encodeSummary(this.editLog, this.currentView, this);
				case WriteFormat.v0_1_1:
					return this.encoder_0_1_1.encodeSummary(
						this.editLog,
						this.currentView,
						this,
						this.idNormalizer,
						this.interner,
						this.idCompressor.serialize(false)
					);
				default:
					fail('Unknown version');
			}
		} catch (error) {
			this.logger?.sendErrorEvent({
				eventName: 'UnsupportedSummaryWriteFormat',
				formatVersion: this.writeFormat,
			});
			throw error;
		}
	}

	/**
	 * Initialize shared tree with a deserialized summary.
	 * @internal
	 */
	public loadSummary(summary: SharedTreeSummaryBase): void {
		const { version: loadedSummaryVersion } = summary;

		if (isUpdateRequired(loadedSummaryVersion, this.writeFormat)) {
			this.submitOp({ type: SharedTreeOpType.Update, version: this.writeFormat });
			this.logger.sendTelemetryEvent({
				eventName: 'RequestVersionUpdate',
				versionFrom: loadedSummaryVersion,
				versionTo: this.writeFormat,
			});
		}

		if (compareSummaryFormatVersions(loadedSummaryVersion, this.writeFormat) !== 0) {
			// Write whatever format the loaded summary uses (this is the current agreed-upon format: it may be updated by an update op)
			this.changeWriteFormat(loadedSummaryVersion);
		}

		assert(
			this.idCompressor.getAllIdsFromLocalSession().next().done === true,
			'Summary load should not be executed after local state is created.'
		);

		let convertedSummary: SummaryContents;
		switch (loadedSummaryVersion) {
			case WriteFormat.v0_0_2:
				convertedSummary = this.encoder_0_0_2.decodeSummary(
					summary as SharedTreeSummary_0_0_2,
					this.attributionId
				);
				break;
			case WriteFormat.v0_1_1: {
				const typedSummary = summary as SharedTreeSummary;
				// See comment in factory constructor--ensure we write a consistent type of summary as how the document began.
				const loadedSummaryIncludesHistory = typedSummary.currentTree !== undefined;
				if (loadedSummaryIncludesHistory !== this.summarizeHistory) {
					this.summarizeHistory = loadedSummaryIncludesHistory;
					this.uploadEditChunks = loadedSummaryIncludesHistory;
					this.encoder_0_1_1 = new SharedTreeEncoder_0_1_1(this.summarizeHistory);
				}

				convertedSummary = this.encoder_0_1_1.decodeSummary(summary as SharedTreeSummary, this.attributionId);
				break;
			}
			default:
				fail('Unknown version');
		}

		const { editHistory, currentTree, idCompressor, interner } = convertedSummary;
		this.interner = interner;
		this.interner.getOrCreateInternedId(initialTree.definition);
		if (compareSummaryFormatVersions(loadedSummaryVersion, WriteFormat.v0_1_1) < 0) {
			const { editIds, editChunks } = editHistory;
			this.logger.sendTelemetryEvent({
				eventName: 'SummaryConversion',
				formatVersion: WriteFormat.v0_1_1,
				historySize: editIds.length,
				totalNumberOfChunks: editChunks.length,
				uploadedChunks: getNumberOfHandlesFromEditLogSummary(editHistory),
			});
		}

		this.initializeNewEditLogFromSummary(
			editHistory,
			currentTree,
			idCompressor,
			this.processEditResult,
			this.processSequencedEditResult,
			summary.version
		);

		if (this.runtime.connected) {
			const noChunksReadyForUpload = this.editLog.getEditChunksReadyForUpload()[Symbol.iterator]().next().done;
			if (noChunksReadyForUpload === undefined || !noChunksReadyForUpload) {
				// A client does not become a member of the quorum until it is within the collaboration window.
				//
				// The collaboration window is the range from the minimum sequence number enforced by the server and head.
				// When a client sends an op, they include the last sequence number the client has processed. We call this the reference
				// sequence number.
				//
				// If there are no members in the quorum, we send a no op op in order to have this client added as a member to the quorum.
				// This is required so we can ensure only the oldest client will upload blobs during summary load.
				if (this.runtime.getQuorum().getMembers().size === 0) {
					const noop: SharedTreeNoOp = {
						type: SharedTreeOpType.NoOp,
						version: this.writeFormat,
					};

					this.submitOp(noop);
					this.logger.sendTelemetryEvent({ eventName: 'NoOpSent' });
				} else if (this.currentIsOldest) {
					this.uploadCatchUpBlobs();
				}
			}

			// If this client becomes the oldest, it should take care of uploading catch up blobs.
			this.on('becameOldest', () => this.uploadCatchUpBlobs());
		}
	}

	private static eventFromEditResult(editStatus: EditStatus): SharedTreeDiagnosticEvent {
		switch (editStatus) {
			case EditStatus.Applied:
				return SharedTreeDiagnosticEvent.AppliedEdit;
			case EditStatus.Invalid:
				return SharedTreeDiagnosticEvent.DroppedInvalidEdit;
			default:
				return SharedTreeDiagnosticEvent.DroppedMalformedEdit;
		}
	}

	/**
	 * Initializes a new `EditLog` and `CachingLogViewer` on this `SharedTree`, replacing and disposing of any previously existing ones.
	 * @returns the initialized values (this is mostly to keep the constructor happy)
	 */
	private initializeNewEditLogFromSummary(
		editHistory: EditLogSummary<ChangeInternal, EditHandle<ChangeInternal>>,
		currentTree: ChangeNode | undefined,
		idCompressor: IdCompressor,
		editStatusCallback: EditStatusCallback,
		sequencedEditResultCallback: SequencedEditResultCallback,
		version: WriteFormat
	): { editLog: EditLog<ChangeInternal>; cachingLogViewer: CachingLogViewer } {
		this.idCompressor = idCompressor;
		// Dispose the current log viewer if it exists. This ensures that re-used EditAddedHandlers below don't retain references to old
		// log viewers.
		this.cachingLogViewer?.detachFromEditLog();
		const indexOfFirstEditInSession =
			version === WriteFormat.v0_0_2 || (editHistory?.editIds.length === 1 && version === WriteFormat.v0_1_1)
				? 0
				: editHistory?.editIds.length;

		// Use previously registered EditAddedHandlers if there is an existing EditLog.
		const editLog = new EditLog(
			editHistory,
			this.logger,
			this.editLog?.editAddedHandlers,
			indexOfFirstEditInSession
		);

		editLog.on(SharedTreeDiagnosticEvent.UnexpectedHistoryChunk, () => {
			this.emit(SharedTreeDiagnosticEvent.UnexpectedHistoryChunk);
		});

		let knownRevisions: [number, EditCacheEntry][] | undefined;
		if (currentTree !== undefined) {
			const currentView = RevisionView.fromTree(currentTree);
			// TODO:#47830: Store multiple checkpoints in summary.
			knownRevisions = [[editLog.length, { view: currentView }]];
		}

		const logViewer = new CachingLogViewer(
			editLog,
			RevisionView.fromTree(initialTree, this),
			knownRevisions,
			editStatusCallback,
			sequencedEditResultCallback,
			0
		);

		this.editLog = editLog;
		this.cachingLogViewer = logViewer;
		return { editLog, cachingLogViewer: logViewer };
	}

	/**
	 * Upload any full chunks that have yet to be uploaded.
	 */
	private uploadCatchUpBlobs(): void {
		if (this.writeFormat !== WriteFormat.v0_0_2 && this.uploadEditChunks) {
			for (const [startRevision, chunk] of this.editLog.getEditChunksReadyForUpload()) {
				this.uploadEditChunk(chunk, startRevision, () => {
					this.emit(SharedTreeDiagnosticEvent.CatchUpBlobUploaded);
					this.logger.sendTelemetryEvent({ eventName: 'CatchUpBlobUpload', chunkSize: chunk.length });
				});
			}
		}
	}

	/**
	 * Compares this shared tree to another for equality. Should only be used for internal correctness testing.
	 *
	 * Equality means that the histories as captured by the EditLogs are equivalent.
	 *
	 * Equality does not include:
	 *   - if an edit is open
	 *   - the shared tree's id
	 *   - local vs sequenced status of edits
	 *   - registered event listeners
	 *   - state of caches
	 *
	 * @internal
	 * */
	public equals(sharedTree: SharedTree): boolean {
		if (!areRevisionViewsSemanticallyEqual(this.currentView, this, sharedTree.currentView, sharedTree)) {
			return false;
		}

		return this.editLog.equals(sharedTree.editLog);
	}

	/**
	 * {@inheritDoc @fluidframework/shared-object-base#SharedObject.loadCore}
	 */
	protected async loadCore(storage: IChannelStorageService): Promise<void> {
		const summaryLoadPerformanceEvent = PerformanceEvent.start(this.logger, { eventName: 'SummaryLoad' });

		try {
			const newBlob = await storage.readBlob(snapshotFileName);
			const blobData = bufferToString(newBlob, 'utf8');

			const stats = this.loadSerializedSummary(blobData);

			summaryLoadPerformanceEvent.end(stats);
		} catch (error) {
			summaryLoadPerformanceEvent.cancel({ eventName: 'SummaryLoadFailure' }, error);
			throw error;
		}
	}

	/**
	 * {@inheritDoc @fluidframework/shared-object-base#SharedObject.processCore}
	 */
	protected processCore(message: unknown, local: boolean): void {
		const typedMessage = message as Omit<ISequencedDocumentMessage, 'contents'> & {
			contents: SharedTreeOp_0_0_2 | SharedTreeOp;
		};
		this.cachingLogViewer.setMinimumSequenceNumber(typedMessage.minimumSequenceNumber);
		const op = typedMessage.contents;
		const { type, version } = op;
		const resolvedVersion = version ?? WriteFormat.v0_0_2;
		const sameVersion = resolvedVersion === this.writeFormat;

		// Edit and handle ops should only be processed if they're the same version as the tree write version.
		// Update ops should only be processed if they're not the same version.
		if (sameVersion) {
			if (type === SharedTreeOpType.Handle) {
				const { editHandle, startRevision } = op;
				const baseHandle = this.deserializeHandle(editHandle);
				const decodedHandle: EditHandle<ChangeInternal> = {
					get: async () => {
						const contents = await baseHandle.get();
						const parsedContents: EditChunkContents = JSON.parse(IsoBuffer.from(contents).toString());
						return this.encoder_0_1_1.decodeEditChunk(
							parsedContents,
							sequencedIdNormalizer(this.idNormalizer),
							this.interner
						);
					},
					baseHandle,
				};
				this.editLog.processEditChunkHandle(decodedHandle, startRevision);
			} else if (type === SharedTreeOpType.Edit) {
				if (op.version === WriteFormat.v0_1_1) {
					this.idCompressor.finalizeCreationRange(op.idRange);
				}
				const edit = this.parseSequencedEdit(op);
				if (op.version === WriteFormat.v0_1_1) {
					this.internStringsFromEdit(edit);
				}
				this.processSequencedEdit(edit, typedMessage);
			}
		} else if (type === SharedTreeOpType.Update) {
			this.processVersionUpdate(op.version);
		} else if (compareSummaryFormatVersions(resolvedVersion, this.writeFormat) === 1) {
			// An op version newer than our current version should not be received. If this happens, either an
			// incorrect op version has been written or an update op was skipped.
			const error = 'Newer op version received by a client that has yet to be updated.';
			this.logger.sendErrorEvent(
				{
					eventName: 'UnexpectedNewerOpVersion',
				},
				error
			);
			fail(error);
		}
	}

	/**
	 * {@inheritDoc @fluidframework/shared-object-base#SharedObject.registerCore}
	 */
	protected registerCore(): void {
		// Do nothing
	}

	/**
	 * {@inheritDoc @fluidframework/shared-object-base#SharedObject.onDisconnect}
	 */
	protected onDisconnect(): void {
		// Do nothing
	}

	/**
	 * Parses a sequenced edit. This is only invoked for ops with version matching the current `writeFormat`.
	 */
	private parseSequencedEdit(op: SharedTreeEditOp | SharedTreeEditOp_0_0_2): Edit<ChangeInternal> {
		// TODO:Type Safety: Improve type safety around op sending/parsing (e.g. discriminated union over version field somehow)
		switch (op.version) {
			case WriteFormat.v0_0_2:
				return this.encoder_0_0_2.decodeEditOp(op, this.encodeSemiSerializedEdit.bind(this), this);
			case WriteFormat.v0_1_1:
				return this.encoder_0_1_1.decodeEditOp(
					op,
					this.encodeSemiSerializedEdit.bind(this),
					this.idNormalizer,
					this.interner
				);
			default:
				fail('Unknown op version');
		}
	}

	private encodeSemiSerializedEdit<T>(semiSerializedEdit: Edit<T>): Edit<T> {
		// semiSerializedEdit may have handles which have been replaced by `serializer.encode`.
		// Since there is no API to un-replace them except via parse, re-stringify the edit, then parse it.
		// Stringify using JSON, not IFluidSerializer since OPs use JSON directly.
		// TODO:Performance:#48025: Avoid this serialization round trip.
		const encodedEdit: Edit<T> = this.serializer.parse(JSON.stringify(semiSerializedEdit));
		return encodedEdit;
	}

	private processSequencedEdit(edit: Edit<ChangeInternal>, message: ISequencedDocumentMessage): void {
		const { id: editId } = edit;
		const wasLocalEdit = this.editLog.isLocalEdit(editId);

		// If the id of the supplied edit matches a non-local edit already present in the log, this would normally be indicative of an error.
		// However, the @fluidframework packages prior to 0.37.x have a bug which can cause data corruption by sequencing duplicate edits--
		// see discussion on the following github issue: https://github.com/microsoft/FluidFramework/issues/4399
		// To work around this issue, we currently tolerate duplicate ops in loaded documents.
		// This could be strengthened in the future to only apply to documents which may have been impacted.
		const shouldIgnoreEdit = this.editLog.tryGetIndexOfId(editId) !== undefined && !wasLocalEdit;
		if (shouldIgnoreEdit) {
			return;
		}

		if (wasLocalEdit) {
			this.editLog.addSequencedEdit(edit, message);
			// If this client created the edit that filled up a chunk, it is responsible for uploading that chunk.
			if (compareSummaryFormatVersions(this.writeFormat, WriteFormat.v0_0_2) > 0 && this.uploadEditChunks) {
				const lastPair = this.editLog.getLastEditChunk();
				if (lastPair !== undefined) {
					const [startRevision, chunk] = lastPair;
					const edits = assertNotUndefined(chunk.edits);
					if (edits.length === this.editLog.editsPerChunk) {
						this.uploadEditChunk(edits, startRevision, () => {
							this.logger.sendTelemetryEvent({
								eventName: 'EditChunkUpload',
								chunkSize: edits.length,
							});
						});
					}
				}
			}
		} else {
			this.applyEditLocally(edit, message);
		}
	}

	/**
	 * Updates SharedTree to the provided version if the version is a valid write version newer than the current version.
	 * @param version - The version to update to.
	 */
	private processVersionUpdate(version: WriteFormat) {
		if (isUpdateRequired(this.writeFormat, version)) {
			PerformanceEvent.timedExec(
				this.logger,
				{ eventName: 'VersionUpdate', version },
				() => {
					if (compareSummaryFormatVersions(version, WriteFormat.v0_1_1) >= 0) {
						this.upgradeFrom_0_0_2_to_0_1_1();
					} else {
						throw new Error(`Updating to version ${version} is not supported.`);
					}

					this.changeWriteFormat(version);

					// The edit log may contain some local edits submitted after the version update op was submitted but
					// before we receive the message it has been sequenced. Since these edits must be sequenced after the version
					// update op, they will be discarded. These edits are then re-submitted using the new format.
					for (const edit of this.editLog.getLocalEdits()) {
						this.submitEditOp(edit);
					}

					if (this.currentIsOldest) {
						this.uploadCatchUpBlobs();
					}
				},
				{
					end: true,
					cancel: 'error',
				}
			);
		}
	}

	private upgradeFrom_0_0_2_to_0_1_1(): void {
		// Reset the string interner, re-populate only with information that there is consensus on
		this.interner = new MutableStringInterner([initialTree.definition]);
		const oldIdCompressor = this.idCompressor;
		// Create the IdCompressor that will be used after the upgrade
		const newIdCompressor = new IdCompressor(createSessionId(), reservedIdCount, this.attributionId);
		const newContext = getNodeIdContext(newIdCompressor);
		// Generate all local IDs in the new compressor that were in the old compressor and preserve their UUIDs.
		// This will allow the client to continue to use local IDs that were allocated pre-upgrade
		for (const localId of oldIdCompressor.getAllIdsFromLocalSession()) {
			newIdCompressor.generateCompressedId(oldIdCompressor.decompress(localId));
		}

		const unifyHistoricalIds = (context: NodeIdContext): void => {
			for (let i = 0; i < this.editLog.numberOfSequencedEdits; i++) {
				const edit = this.editLog.getEditInSessionAtIndex(i);
				convertEditIds(edit, (id) => context.generateNodeId(this.convertToStableNodeId(id)));
			}
		};
		// Construct a temporary "ghost" compressor which is used to generate final IDs that will be consistent across all upgrading clients
		const ghostIdCompressor = new IdCompressor(ghostSessionId, reservedIdCount);
		const ghostContext = getNodeIdContext(ghostIdCompressor);
		if (this.summarizeHistory) {
			// All clients have the full history, and can therefore all "generate" the same final IDs for every ID in the history
			// via the ghost compressor.
			unifyHistoricalIds(ghostContext);
			// The same logic applies to string interning, so intern all the strings in the history (superset of those in the current view)
			for (let i = 0; i < this.editLog.numberOfSequencedEdits; i++) {
				this.internStringsFromEdit(this.editLog.getEditInSessionAtIndex(i));
			}
		} else {
			// Clients do not have the full history, but all share the same current view (sequenced). They can all finalize the same final
			// IDs for every ID in the view via the ghost compressor.
			// The same logic applies for the string interner.
			for (const node of this.logViewer.getRevisionViewInSession(this.editLog.numberOfSequencedEdits)) {
				ghostContext.generateNodeId(this.convertToStableNodeId(node.identifier));
				this.interner.getOrCreateInternedId(node.definition);
				for (const label of [...node.traits.keys()].sort()) {
					this.interner.getOrCreateInternedId(label);
				}
			}
			// Every node in this client's history can simply be generated in the new compressor as well, preserving the UUID
			unifyHistoricalIds(newContext);
		}
		// Finalize any IDs in the ghost compressor into the actual compressor. This simulates all clients reaching a consensus on those IDs
		newIdCompressor.finalizeCreationRange(ghostIdCompressor.takeNextCreationRange());
		this.idCompressor = newIdCompressor;
	}

	/**
	 * Applies a set of changes to this tree. The result will be reflected in `SharedTree.currentView`.
	 * This method does not allow for snapshot isolation, as the changes are always applied to the most recent revision.
	 * If it is desireable to read from and apply changes to a fixed view that does not change when remote changes arrive, `Checkout`
	 * should be used instead.
	 * @public
	 */
	public applyEdit(...changes: Change[]): Edit<InternalizedChange>;
	public applyEdit(changes: Change[]): Edit<InternalizedChange>;
	public applyEdit(headOrChanges: Change | Change[], ...tail: Change[]): Edit<InternalizedChange> {
		const changes = Array.isArray(headOrChanges) ? headOrChanges : [headOrChanges, ...tail];
		const id = newEditId();
		const internalEdit: Edit<ChangeInternal> = {
			id,
			changes: changes.map((c) => this.internalizeChange(c)),
		};
		this.submitEditOp(internalEdit);
		this.applyEditLocally(internalEdit, undefined);
		return internalEdit as unknown as Edit<InternalizedChange>;
	}

	/**
	 * Merges `edits` from `other` into this SharedTree.
	 * @param other - Tree containing the edits that should be applied to this one.
	 * @param edits - Iterable of edits from `other` to apply.
	 * @param stableIdRemapper - Optional remapper to translate stable identities from `other` into stable identities on this tree.
	 * Any references that `other` contains to a stable id `foo` will be replaced with references to the id `stableIdRemapper(foo)`.
	 *
	 * Payloads on the edits are left intact.
	 * @returns a list containing `EditId`s for all applied edits.
	 */
	public mergeEditsFrom(
		other: SharedTree,
		edits: Iterable<Edit<InternalizedChange>>,
		stableIdRemapper?: (id: StableNodeId) => StableNodeId
	): EditId[] {
		const idConverter = (id: NodeId) => {
			const stableId = other.convertToStableNodeId(id);
			const convertedStableId = stableIdRemapper?.(stableId) ?? stableId;
			return this.generateNodeId(convertedStableId);
		};

		return Array.from(
			edits as unknown as Iterable<Edit<ChangeInternal>>,
			(edit) => this.applyEditInternal(convertEditIds(edit, (id) => idConverter(id))).id
		);
	}

	/**
	 * Applies a set of internal changes to this tree. The result will be reflected in `SharedTree.currentView`.
	 * External users should use one of the more specialized functions, like `applyEdit` which handles constructing the actual `Edit`
	 * and uses public Change types.
	 * This is exposed for internal use only.
	 * @internal
	 */
	public applyEditInternal(editOrChanges: Edit<ChangeInternal> | readonly ChangeInternal[]): Edit<ChangeInternal> {
		let edit: Edit<ChangeInternal>;
		if (Array.isArray(editOrChanges)) {
			const id = newEditId();
			edit = { id, changes: editOrChanges };
		} else {
			edit = editOrChanges as Edit<ChangeInternal>;
		}
		this.submitEditOp(edit);
		this.applyEditLocally(edit, undefined);
		return edit;
	}

	/**
	 * Converts a public Change type to an internal representation.
	 * This is exposed for internal use only.
	 * @internal
	 */
	public internalizeChange(change: Change): ChangeInternal {
		switch (change.type) {
			case ChangeType.Insert:
				return {
					source: change.source as DetachedSequenceId,
					destination: deepCloneStablePlace(change.destination),
					type: ChangeTypeInternal.Insert,
				};
			case ChangeType.Detach: {
				const detach: DetachInternal = {
					source: deepCloneStableRange(change.source),
					type: ChangeTypeInternal.Detach,
				};
				copyPropertyIfDefined(change, detach, 'destination');
				return detach;
			}
			case ChangeType.Build: {
				if (isTreeNodeSequence(change.source)) {
					const source = change.source.map((buildNode) =>
						convertTreeNodes<BuildTreeNode, TreeNode<BuildNodeInternal, NodeId>, number>(
							buildNode,
							(nodeData) => internalizeBuildNode(nodeData, this),
							(x): x is number => typeof x === 'number'
						)
					) as TreeNodeSequence<TreeNode<BuildNodeInternal, NodeId> | DetachedSequenceId>;
					return {
						source,
						destination: change.destination as DetachedSequenceId,
						type: ChangeTypeInternal.Build,
					};
				} else {
					const source = convertTreeNodes<BuildTreeNode, TreeNode<BuildNodeInternal, NodeId>, number>(
						change.source,
						(nodeData) => internalizeBuildNode(nodeData, this),
						(x): x is number => typeof x === 'number'
					) as TreeNode<BuildNodeInternal, NodeId> | DetachedSequenceId;
					return {
						source: [source],
						destination: change.destination as DetachedSequenceId,
						type: ChangeTypeInternal.Build,
					};
				}
			}
			case ChangeType.SetValue:
				return {
					nodeToModify: change.nodeToModify,
					payload: change.payload,
					type: ChangeTypeInternal.SetValue,
				};
			case ChangeType.Constraint: {
				const constraint: ConstraintInternal = {
					effect: change.effect,
					toConstrain: change.toConstrain,
					type: ChangeTypeInternal.Constraint,
				};
				copyPropertyIfDefined(change, constraint, 'contentHash');
				copyPropertyIfDefined(change, constraint, 'identityHash');
				copyPropertyIfDefined(change, constraint, 'label');
				copyPropertyIfDefined(change, constraint, 'length');
				copyPropertyIfDefined(change, constraint, 'parentNode');
				return constraint;
			}
			default:
				fail('unexpected change type');
		}
	}

	private applyEditLocally(edit: Edit<ChangeInternal>, message: ISequencedDocumentMessage | undefined): void {
		const isSequenced = message !== undefined;
		if (isSequenced) {
			this.editLog.addSequencedEdit(edit, message);
		} else {
			this.editLog.addLocalEdit(edit);
		}

		const eventArguments: EditCommittedEventArguments = {
			editId: edit.id,
			local: !isSequenced,
			tree: this,
		};
		this.emit(SharedTreeEvent.EditCommitted, eventArguments);
	}

	/**
	 * Reverts a previous edit by applying a new edit containing the inverse of the original edit's changes.
	 * @param editId - the edit to revert
	 * @returns the id of the new edit, or undefined if the original edit could not be inverted given the current tree state.
	 * @public
	 */
	public revert(editId: EditId): EditId | undefined {
		const index = this.edits.getIndexOfId(editId);
		const edit = this.edits.getEditInSessionAtIndex(index);
		const before = this.logViewer.getRevisionViewInSession(index);
		const changes = this.revertChanges(edit.changes, before);
		if (changes === undefined) {
			return undefined;
		}

		return this.applyEditInternal(changes).id;
	}

	/**
	 * Revert the given changes
	 * @param changes - the changes to revert
	 * @param before - the revision view before the changes were originally applied
	 * @returns the inverse of `changes` or undefined if the changes could not be inverted for the given tree state.
	 * @internal
	 */
	public revertChanges(changes: readonly InternalizedChange[], before: RevisionView): ChangeInternal[] | undefined {
		return revert(changes as unknown as readonly ChangeInternal[], before);
	}

	/**
	 * Submits an edit by the local client to the runtime.
	 */
	private submitEditOp(edit: Edit<ChangeInternal>): void {
		// Only submit ops if attached, since op submission can have stateful side effects (e.g. changing the IdCompressor)
		// Ops will be submitted again when attached (see loadSummary())
		if (this.isAttached()) {
			switch (this.writeFormat) {
				case WriteFormat.v0_0_2:
					this.submitOp(this.encoder_0_0_2.encodeEditOp(edit, this.serializeEdit.bind(this), this));
					break;
				case WriteFormat.v0_1_1:
					this.submitOp(
						this.encoder_0_1_1.encodeEditOp(
							edit,
							this.serializeEdit.bind(this),
							this.idCompressor.takeNextCreationRange(),
							this.idNormalizer,
							this.interner
						)
					);
					break;
				default:
					fail('Unknown version');
			}
		}
	}

	private serializeEdit<TChange>(preparedEdit: Edit<TChange>): Edit<TChange> {
		return this.serializer.encode(preparedEdit, this.handle) as Edit<TChange>;
	}

	/** A type-safe `submitLocalMessage` wrapper to enforce op format */
	private submitOp(content: SharedTreeOp | SharedTreeOp_0_0_2, localOpMetadata: unknown = undefined): void {
		assert(
			compareSummaryFormatVersions(content.version, this.writeFormat) === 0,
			'Attempted to submit op of wrong version'
		);
		this.submitLocalMessage(content, localOpMetadata);
	}

	public getRuntime(): IFluidDataStoreRuntime {
		return this.runtime;
	}

	/**
	 * "Pending local state" refers to ops submitted to the runtime that have not yet been acked.
	 * When closing a container, hosts have the option to stash this pending local state somewhere to be reapplied
	 * later (to avoid data loss).
	 * If a host then loads a container using that stashed state, this function is called for each stashed op, and is expected to:
	 * 1. Update this DDS to reflect that state locally.
	 * 2. Return any `localOpMetadata` that would have been associated with this op.
	 *
	 * @param content - op to apply locally.
	 */
	protected applyStashedOp(op: unknown): void {
		const sharedTreeOp = op as SharedTreeOp | SharedTreeOp_0_0_2;
		switch (sharedTreeOp.type) {
			case SharedTreeOpType.Edit: {
				switch (this.writeFormat) {
					case WriteFormat.v0_0_2:
						switch (sharedTreeOp.version) {
							case WriteFormat.v0_0_2: {
								const edit = this.parseSequencedEdit(sharedTreeOp);
								this.applyEditLocally(edit, undefined);
								break;
							}
							case WriteFormat.v0_1_1:
								// TODO:#74390: Implement
								fail('Received stashed op 0.1.1 before upgrade');
							default:
								fail('Unknown version');
						}
						break;
					case WriteFormat.v0_1_1:
						switch (sharedTreeOp.version) {
							case WriteFormat.v0_0_2:
								// TODO:#74390: Implement
								fail('v0.1.1 does not support stashed ops.');
							case WriteFormat.v0_1_1:
								// TODO:#74390: Implement
								fail('v0.1.1 does not support stashed ops.');
							default:
								fail('Unknown version');
						}
					default:
						fail('Unknown version');
				}
				break;
			}
			// Handle and update ops are only acknowledged by the client that generated them upon sequencing--no local changes necessary.
			case SharedTreeOpType.Handle:
			case SharedTreeOpType.Update:
			case SharedTreeOpType.NoOp:
				break;
			default:
				fail('Unrecognized op');
		}
	}

	private changeWriteFormat(newFormat: WriteFormat): void {
		this.writeFormat = newFormat;
		this.emit(SharedTreeDiagnosticEvent.WriteVersionChanged, newFormat);
	}

	/**
	 * Interns all Definitions and TraitLabel_s referenced by the provided edit.
	 *
	 * Clients must have consensus on the interned values to guarantee the interned ID is valid.
	 */
	private internStringsFromEdit(edit: Edit<ChangeInternal>): void {
		for (const change of edit.changes) {
			if (change.type === ChangeTypeInternal.Build) {
				for (const root of change.source) {
					walkTree<TreeNode<BuildNodeInternal, NodeId>, DetachedSequenceId>(
						root,
						(node) => {
							this.interner.getOrCreateInternedId(node.definition);
							for (const trait of Object.keys(node.traits)) {
								this.interner.getOrCreateInternedId(trait);
							}
						},
						isDetachedSequenceId
					);
				}
			} else if (change.type === ChangeTypeInternal.Insert) {
				const { referenceTrait } = change.destination;
				if (referenceTrait !== undefined) {
					this.interner.getOrCreateInternedId(referenceTrait.label);
				}
			}
		}
	}
}

/**
 * @returns 1 if versionA is newer, -1 if versionB is newer, and 0 if the versions are the same.
 * @throws if either version isn't a valid WriteFormat version.
 */
function compareSummaryFormatVersions(versionA: string, versionB: string): number {
	const versionAIndex = sortedWriteVersions.indexOf(versionA as WriteFormat);
	const versionBIndex = sortedWriteVersions.indexOf(versionB as WriteFormat);

	if (versionAIndex === -1 || versionBIndex === -1) {
		fail('Summary version being compared cannot be read.');
	}

	if (versionAIndex < versionBIndex) {
		return -1;
	} else if (versionAIndex > versionBIndex) {
		return 1;
	}

	return 0;
}

/**
 * Checks if the summary version needs to be updated.
 * @returns true if the old version is older than the new version.
 * @throws if the new version isn't a supported WriteFormat version.
 */
function isUpdateRequired(oldVersion: string, newVersion: string): boolean {
	const newVersionIndex = sortedWriteVersions.indexOf(newVersion as WriteFormat);
	if (newVersionIndex === -1) {
		fail('New write version is invalid.');
	}

	return compareSummaryFormatVersions(oldVersion, newVersion) === -1 ? true : false;
}

function isTreeNodeSequence(source: TreeNodeSequence<BuildNode> | BuildNode): source is TreeNodeSequence<BuildNode> {
	return Array.isArray(source);
}<|MERGE_RESOLUTION|>--- conflicted
+++ resolved
@@ -509,11 +509,7 @@
 		private writeFormat: WriteFormat,
 		options: SharedTreeOptions<typeof writeFormat> = {}
 	) {
-<<<<<<< HEAD
-		super(id, runtime, SharedTreeFactory.Attributes);
-=======
 		super(id, runtime, SharedTreeFactory.Attributes, 'fluid_sharedTree_');
->>>>>>> 3c923a5a
 		const historyPolicy = this.getHistoryPolicy(options);
 		this.summarizeHistory = historyPolicy.summarizeHistory;
 		this.uploadEditChunks = historyPolicy.uploadEditChunks;
