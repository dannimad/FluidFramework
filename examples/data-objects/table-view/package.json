{
	"name": "@fluid-example/table-view",
	"version": "2.0.0-internal.5.3.0",
	"private": true,
	"description": "Chaincode component that provides a view for a table-document.",
	"homepage": "https://fluidframework.com",
	"repository": {
		"type": "git",
		"url": "https://github.com/microsoft/FluidFramework.git",
		"directory": "examples/data-objects/table-view"
	},
	"license": "MIT",
	"author": "Microsoft and contributors",
	"sideEffects": [
		"./src/publicpath.ts"
	],
	"main": "lib/index.js",
	"module": "lib/index.js",
	"types": "lib/index.d.ts",
	"scripts": {
		"build": "fluid-build . --task build",
		"build:compile": "fluid-build . --task compile",
		"build:copy": "copyfiles -u 1 \"src/**/*.css\" lib/",
		"build:esnext": "tsc",
		"clean": "rimraf dist lib *.tsbuildinfo *.build.log",
		"eslint": "eslint --format stylish src",
		"eslint:fix": "eslint --format stylish src --fix --fix-type problem,suggestion,layout",
		"format": "npm run prettier:fix",
		"lint": "npm run prettier && npm run eslint",
		"lint:fix": "npm run prettier:fix && npm run eslint:fix",
		"prepack": "npm run webpack",
		"prettier": "prettier --check . --ignore-path ../../../.prettierignore",
		"prettier:fix": "prettier --write . --ignore-path ../../../.prettierignore",
		"start": "webpack serve --config webpack.config.js",
		"start:docker": "webpack serve --config webpack.config.js --env mode=docker",
		"start:r11s": "webpack serve --config webpack.config.js --env mode=r11s",
		"start:spo": "webpack serve --config webpack.config.js --env mode=spo",
		"start:spo-df": "webpack serve --config webpack.config.js --env mode=spo-df",
		"start:tinylicious": "webpack serve --config webpack.config.js --env mode=tinylicious",
		"webpack": "webpack --env production",
		"webpack:dev": "webpack --env development"
	},
	"dependencies": {
		"@fluid-example/example-utils": "workspace:~",
		"@fluid-example/table-document": "workspace:~",
		"@fluidframework/aqueduct": "workspace:~",
		"@fluidframework/common-definitions": "^0.20.1",
		"@fluidframework/container-definitions": "workspace:~",
		"@fluidframework/core-interfaces": "workspace:~",
		"@fluidframework/matrix": "workspace:~",
		"@fluidframework/runtime-utils": "workspace:~",
		"@fluidframework/sequence": "workspace:~",
		"@fluidframework/view-interfaces": "workspace:~",
		"@tiny-calc/micro": "0.0.0-alpha.5",
		"react": "^17.0.1"
	},
	"devDependencies": {
		"@fluid-tools/webpack-fluid-loader": "workspace:~",
<<<<<<< HEAD
		"@fluidframework/build-common": "^1.2.0",
		"@fluidframework/build-tools": "^0.21.0",
=======
		"@fluidframework/build-common": "^2.0.0",
		"@fluidframework/build-tools": "^0.20.0",
>>>>>>> d3ade380
		"@fluidframework/eslint-config-fluid": "^2.0.0",
		"@types/node": "^14.18.38",
		"@types/react": "^17.0.44",
		"concurrently": "^7.6.0",
		"copyfiles": "^2.4.1",
		"css-loader": "^1.0.0",
		"eslint": "~8.6.0",
		"prettier": "~2.6.2",
		"rimraf": "^4.4.0",
		"source-map-loader": "^2.0.0",
		"style-loader": "^1.0.0",
		"ts-loader": "^9.3.0",
		"typescript": "~4.5.5",
		"url-loader": "^2.1.0",
		"webpack": "^5.82.0",
		"webpack-cli": "^4.9.2",
		"webpack-dev-server": "~4.6.0",
		"webpack-merge": "^5.8.0"
	},
	"fluid": {
		"browser": {
			"umd": {
				"files": [
					"dist/main.bundle.js"
				],
				"library": "main"
			}
		}
	},
	"typeValidation": {
		"disabled": true,
		"broken": {}
	}
}<|MERGE_RESOLUTION|>--- conflicted
+++ resolved
@@ -56,13 +56,8 @@
 	},
 	"devDependencies": {
 		"@fluid-tools/webpack-fluid-loader": "workspace:~",
-<<<<<<< HEAD
-		"@fluidframework/build-common": "^1.2.0",
+		"@fluidframework/build-common": "^2.0.0",
 		"@fluidframework/build-tools": "^0.21.0",
-=======
-		"@fluidframework/build-common": "^2.0.0",
-		"@fluidframework/build-tools": "^0.20.0",
->>>>>>> d3ade380
 		"@fluidframework/eslint-config-fluid": "^2.0.0",
 		"@types/node": "^14.18.38",
 		"@types/react": "^17.0.44",
