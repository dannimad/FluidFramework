{
  "name": "@fluid-example/iframe-host",
<<<<<<< HEAD
  "version": "0.26.0",
=======
  "version": "0.25.2",
>>>>>>> d56d806c
  "description": "IFrame Host",
  "repository": "microsoft/FluidFramework",
  "license": "MIT",
  "author": "Microsoft",
  "sideEffects": "false",
  "main": "dist/index.js",
  "module": "lib/index.js",
  "types": "dist/index.d.ts",
  "scripts": {
    "build": "concurrently npm:build:compile npm:lint",
    "build:compile": "concurrently npm:tsc npm:build:esnext npm:build:copy",
    "build:compile:min": "npm run build:compile",
    "build:copy": "copyfiles -u 1 \"src/**/*.html\" dist/",
    "build:docs": "api-extractor run --local && copyfiles -u 1 ./_api-extractor-temp/doc-models/* ../../../_api-extractor-temp/",
    "build:esnext": "tsc --project ./tsconfig.esnext.json",
    "build:full": "concurrently npm:build npm:webpack",
    "build:full:compile": "concurrently npm:build:compile npm:webpack",
    "clean": "rimraf dist lib *.tsbuildinfo *.build.log",
    "eslint": "eslint --ext=ts,tsx --format stylish src",
    "eslint:fix": "eslint --ext=ts,tsx --format stylish src --fix",
    "lint": "npm run eslint",
    "lint:fix": "npm run eslint:fix",
    "prepack": "npm run webpack",
    "start": " npm run build:copy & webpack-dev-server --content-base dist/",
    "tsc": "tsc",
    "tsfmt": "tsfmt --verify",
    "tsfmt:fix": "tsfmt --replace",
    "webpack": "webpack --env build"
  },
  "dependencies": {
<<<<<<< HEAD
    "@fluidframework/base-host": "^0.26.0",
    "@fluidframework/container-definitions": "^0.26.0",
    "@fluidframework/container-loader": "^0.26.0",
    "@fluidframework/core-interfaces": "^0.26.0",
    "@fluidframework/driver-definitions": "^0.26.0",
    "@fluidframework/driver-utils": "^0.26.0",
    "@fluidframework/iframe-driver": "^0.26.0",
    "@fluidframework/protocol-definitions": "^0.1011.1-0",
    "@fluidframework/routerlicious-driver": "^0.26.0",
    "@fluidframework/test-runtime-utils": "^0.26.0",
    "@fluidframework/view-adapters": "^0.26.0",
    "@fluidframework/web-code-loader": "^0.26.0"
=======
    "@fluidframework/base-host": "^0.25.2",
    "@fluidframework/container-definitions": "^0.25.2",
    "@fluidframework/container-loader": "^0.25.2",
    "@fluidframework/core-interfaces": "^0.25.2",
    "@fluidframework/driver-definitions": "^0.25.2",
    "@fluidframework/driver-utils": "^0.25.2",
    "@fluidframework/iframe-driver": "^0.25.2",
    "@fluidframework/protocol-definitions": "^0.1011.1",
    "@fluidframework/routerlicious-driver": "^0.25.2",
    "@fluidframework/test-runtime-utils": "^0.25.2",
    "@fluidframework/view-adapters": "^0.25.2",
    "@fluidframework/web-code-loader": "^0.25.2"
>>>>>>> d56d806c
  },
  "devDependencies": {
    "@fluidframework/build-common": "^0.18.0",
    "@fluidframework/eslint-config-fluid": "^0.18.0",
    "@microsoft/api-extractor": "^7.7.2",
    "@types/node": "^10.17.24",
    "@typescript-eslint/eslint-plugin": "~2.17.0",
    "@typescript-eslint/parser": "~2.17.0",
    "concurrently": "^5.2.0",
    "copyfiles": "^2.1.0",
    "eslint": "~6.8.0",
    "eslint-plugin-eslint-comments": "~3.1.2",
    "eslint-plugin-import": "2.20.0",
    "eslint-plugin-no-null": "~1.0.2",
    "eslint-plugin-optimize-regex": "~1.1.7",
    "eslint-plugin-prefer-arrow": "~1.1.7",
    "eslint-plugin-react": "~7.18.0",
    "eslint-plugin-unicorn": "~15.0.1",
    "rimraf": "^2.6.2",
    "source-map-loader": "^0.2.4",
    "typescript": "~3.7.4",
    "typescript-formatter": "7.1.0",
    "webpack": "^4.43.0",
    "webpack-dev-server": "^3.8.0"
  }
}<|MERGE_RESOLUTION|>--- conflicted
+++ resolved
@@ -1,10 +1,6 @@
 {
   "name": "@fluid-example/iframe-host",
-<<<<<<< HEAD
   "version": "0.26.0",
-=======
-  "version": "0.25.2",
->>>>>>> d56d806c
   "description": "IFrame Host",
   "repository": "microsoft/FluidFramework",
   "license": "MIT",
@@ -35,7 +31,6 @@
     "webpack": "webpack --env build"
   },
   "dependencies": {
-<<<<<<< HEAD
     "@fluidframework/base-host": "^0.26.0",
     "@fluidframework/container-definitions": "^0.26.0",
     "@fluidframework/container-loader": "^0.26.0",
@@ -43,25 +38,11 @@
     "@fluidframework/driver-definitions": "^0.26.0",
     "@fluidframework/driver-utils": "^0.26.0",
     "@fluidframework/iframe-driver": "^0.26.0",
-    "@fluidframework/protocol-definitions": "^0.1011.1-0",
+    "@fluidframework/protocol-definitions": "^0.1011.1",
     "@fluidframework/routerlicious-driver": "^0.26.0",
     "@fluidframework/test-runtime-utils": "^0.26.0",
     "@fluidframework/view-adapters": "^0.26.0",
     "@fluidframework/web-code-loader": "^0.26.0"
-=======
-    "@fluidframework/base-host": "^0.25.2",
-    "@fluidframework/container-definitions": "^0.25.2",
-    "@fluidframework/container-loader": "^0.25.2",
-    "@fluidframework/core-interfaces": "^0.25.2",
-    "@fluidframework/driver-definitions": "^0.25.2",
-    "@fluidframework/driver-utils": "^0.25.2",
-    "@fluidframework/iframe-driver": "^0.25.2",
-    "@fluidframework/protocol-definitions": "^0.1011.1",
-    "@fluidframework/routerlicious-driver": "^0.25.2",
-    "@fluidframework/test-runtime-utils": "^0.25.2",
-    "@fluidframework/view-adapters": "^0.25.2",
-    "@fluidframework/web-code-loader": "^0.25.2"
->>>>>>> d56d806c
   },
   "devDependencies": {
     "@fluidframework/build-common": "^0.18.0",
