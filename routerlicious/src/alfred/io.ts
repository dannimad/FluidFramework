--- conflicted
+++ resolved
@@ -51,34 +51,7 @@
 
             documentDetailsP.then(
                 (documentDetails) => {
-<<<<<<< HEAD
-                    socket.join(message.id).then(
-                        () => {
-                            const clientId = moniker.choose();
-                            connectionsMap[clientId] = message.id;
-
-                            const encrypted = documentDetails.docPrivateKey ? true : false;
-
-                            const connectedMessage: socketStorage.IConnected = {
-                                clientId,
-                                encrypted,
-                                existing: documentDetails.existing,
-                                privateKey: documentDetails.docPrivateKey,
-                                publicKey: documentDetails.docPublicKey,
-                            };
-
-                            profiler.done(`Loaded ${message.id}`);
-                            response(null, connectedMessage);
-                        },
-                        (error) => {
-                            return response(error, null);
-                        });
-=======
-                    socket.join(message.id, (joinError) => {
-                        if (joinError) {
-                            return response(joinError, null);
-                        }
-
+                    socket.join(message.id).then(() => {
                         // Create and set a new client ID
                         const clientId = moniker.choose();
                         connectionsMap[clientId] = message.id;
@@ -111,8 +84,12 @@
                         };
                         profiler.done(`Loaded ${message.id}`);
                         response(null, connectedMessage);
+                    },
+                    (error) => {
+                        if (error) {
+                            return response(error, null);
+                        }
                     });
->>>>>>> 0e203342
                 }, (error) => {
                     winston.error("Error fetching", error);
                     response(error, null);
