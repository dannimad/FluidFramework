import { Component } from "@prague/app-component";
import { DataStore } from "@prague/app-datastore";
import { IPlatform } from "@prague/container-definitions";
import { MapExtension } from "@prague/map";
import {
    BaseSegment,
    ISegment,
    LocalReference,
    Marker,
    MergeTree,
    PropertySet,
    ReferencePosition,
    ReferenceType,
    reservedTileLabelsKey,
    SegmentType,
    UniversalSequenceNumber,
} from "@prague/merge-tree";
import {
    IChaincodeComponent,
    IComponentRuntime,
} from "@prague/runtime-definitions";
import { SharedString, SharedStringExtension } from "@prague/sequence";
import { Deferred } from "@prague/utils";
import { EventEmitter } from "events";
import { debug } from "./debug";

export enum DocSegmentKind {
    Text = "text",
    Paragraph = "<p>",
    LineBreak = "<br>",
    Inclusion = "<?>",
    EOF = "<eof>",
}

export enum InclusionKind {
    HTML = "<html>",
    Chaincode = "<@chaincode>",
    Component = "<@component>",
}

export const getInclusionKind = (marker: Marker): InclusionKind => marker.properties.kind;
export const getInclusionHtml = (marker: Marker) => {
    const template = document.createElement("template");
    // tslint:disable-next-line:no-inner-html
    template.innerHTML = marker.properties.content;
    return template.content.firstElementChild as HTMLElement;
};

const styleProperty = "style";
export const getStyle = (segment: BaseSegment): CSSStyleDeclaration => segment.properties && segment.properties[styleProperty];
export const setStyle = (segment: BaseSegment, style: CSSStyleDeclaration) => {
    segment.properties = Object.assign(segment.properties || {}, { [styleProperty]: style });
};

export const getDocSegmentKind = (segment: ISegment): DocSegmentKind => {
    const segmentType = segment.getType();
    switch (segmentType) {
        case SegmentType.Text:
            return DocSegmentKind.Text;
        case SegmentType.Marker: {
            const asMarker = segment as Marker;
            const markerType = asMarker.refType;

            switch (markerType) {
                case ReferenceType.Tile:
                    const tileLabel = asMarker.getTileLabels()[0];
                    switch (tileLabel) {
                        case DocSegmentKind.Paragraph:
                        case DocSegmentKind.LineBreak:
                        case DocSegmentKind.EOF:
                            return tileLabel;
                        default:
                            throw new Error(`Unknown Marker.tileLabel '${tileLabel}'.`);
                    }
                case ReferenceType.Simple:
                    return DocSegmentKind.Inclusion;
                default:
                    throw new Error(`Unknown Marker.refType '${markerType}'.`);
            }
        }
        default:
            throw new Error(`Unknown SegmentType '${segmentType}'.`);
    }
};

type LeafAction = (position: number, segment: ISegment, start: number, end: number) => boolean;

/**
 * Used by 'FlowDocument.visitRange'.  Uses the otherwise unused 'accum' object to pass the
 * leaf action callback, allowing us to simplify the the callback signature and while (maybe)
 * avoiding unnecessary allocation to wrap the given 'callback'.
 */
const accumAsLeafAction = {
    leaf: (
        segment: ISegment,
        position: number,
        refSeq: number,
        clientId: number,
        start: number,
        end: number,
        accum?: LeafAction,
    ) => (accum as LeafAction)(position, segment, start, end),
};

class ServicePlatform extends EventEmitter implements IPlatform {
    private qi: Map<string, Promise<any>>;

    constructor(services: ReadonlyArray<[string, Promise<any>]>) {
        super();

        this.qi = new Map(services);
    }

    public queryInterface<T>(id: string): Promise<T> {
        return this.qi.get(id);
    }

    public detach() {
        return;
    }
}

export class FlowDocument extends Component {

    public get ready() {
        return this.readyDeferred.promise;
    }

    private get sharedString() { return this.maybeSharedString as SharedString; }
    private get mergeTree() { return this.maybeMergeTree as MergeTree; }
    private get clientId() { return this.maybeClientId as number; }

    public get length() {
        return this.mergeTree.getLength(UniversalSequenceNumber, this.clientId);
    }

    public static readonly type = `${require("../package.json").name}@${require("../package.json").version}`;

    public static markAsParagraph(marker: Marker) {
        marker.properties = Object.assign(marker.properties || {}, FlowDocument.paragraphTileProperties);
        return marker;
    }
    private static readonly paragraphTileProperties = { [reservedTileLabelsKey]: [DocSegmentKind.Paragraph] };
    private static readonly lineBreakTileProperties = { [reservedTileLabelsKey]: [DocSegmentKind.LineBreak] };
    private static readonly eofTileProperties       = { [reservedTileLabelsKey]: [DocSegmentKind.EOF] };

    private maybeSharedString?: SharedString;
    private maybeMergeTree?: MergeTree;
    private maybeClientId?: number;
    private readyDeferred = new Deferred<void>();

    constructor(private componentRuntime: IComponentRuntime) {
        super([
            [MapExtension.Type, new MapExtension()],
            [SharedStringExtension.Type, new SharedStringExtension()],
        ]);
    }
    public async attach(platform: IPlatform): Promise<IPlatform> {
        return;
    }

    public async opened() {
        this.maybeSharedString = await this.root.wait("text") as SharedString;
        this.maybeSharedString.on("op", (op, local) => { this.emit("op", op, local); });
        const client = this.sharedString.client;
        this.maybeClientId = client.getClientId();
        this.maybeMergeTree = client.mergeTree;
        this.readyDeferred.resolve();
    }

    public async getInclusionComponent(marker: Marker, services: ReadonlyArray<[string, Promise<any>]>) {
        const store = await DataStore.from(marker.properties.serverUrl, "anonymous-coward");

        // TODO: Component should record serverUrl, not rely on passed-through datastore instance?
        return store.open(
            marker.properties.docId,
            marker.properties.chaincode,
            "",
            services.concat([["datastore", Promise.resolve(store)]]));
    }
    public async getInclusionContainerComponent(marker: Marker, services: ReadonlyArray<[string, Promise<any>]>) {
        const component = await this.componentRuntime.getComponent(marker.properties.docId, true);
        await component.attach(new ServicePlatform(services));
    }

    public getSegmentAndOffset(position: number) {
        return this.mergeTree.getContainingSegment(position, UniversalSequenceNumber, this.clientId);
    }

    public getPosition(segment: ISegment) {
        return this.mergeTree.getOffset(segment, UniversalSequenceNumber, this.clientId);
    }

    public addLocalRef(position: number) {
        const { segment, offset } = this.getSegmentAndOffset(position);
        const localRef = new LocalReference(segment as BaseSegment, offset, ReferenceType.SlideOnRemove);
        this.mergeTree.addLocalReference(localRef);
        return localRef;
    }

    public removeLocalRef(localRef: LocalReference) {
        this.mergeTree.removeLocalReference(localRef.getSegment(), localRef);
    }

    public localRefToPosition(localRef: LocalReference) {
        return localRef.toPosition(this.mergeTree, UniversalSequenceNumber, this.clientId);
    }

    public appendText(text: string) {
        this.sharedString.insertText(text, this.length);
    }

    public insertText(position: number, text: string) {
        debug(`insertText(${position},"${text}")`);
        this.sharedString.insertText(text, position);
    }

    public replaceWithText(start: number, end: number, text: string) {
        debug(`replaceWithText(${start}, ${end}, "${text}")`);
        this.sharedString.replaceText(text, start, end);
    }

    public remove(start: number, end: number) {
        debug(`remove(${start},${end})`);
        this.sharedString.removeText(start, end);
    }

    public insertParagraph(position: number) {
        debug(`insertParagraph(${position})`);
        this.sharedString.insertMarker(position, ReferenceType.Tile, FlowDocument.paragraphTileProperties);
    }

    public insertLineBreak(position: number) {
        debug(`insertLineBreak(${position})`);
        this.sharedString.insertMarker(position, ReferenceType.Tile, FlowDocument.lineBreakTileProperties);
    }

    public insertHTML(position: number, content: HTMLElement) {
        this.sharedString.insertMarker(position, ReferenceType.Simple, { kind: InclusionKind.HTML, content: content.outerHTML });
    }

    public insertComponent(position: number, serverUrl: string, docId: string, chaincode?: string) {
        const docInfo = { kind: InclusionKind.Chaincode, serverUrl, docId, chaincode };
        this.sharedString.insertMarker(position, ReferenceType.Simple, docInfo);
    }

    public insertInclusionComponent(position: number, docId: string, pkg: string) {
        const docInfo = { kind: InclusionKind.Component, docId };
        this.sharedString.insertMarker(position, ReferenceType.Simple, docInfo);
        this.componentRuntime.createAndAttachComponent(docId, pkg);
    }

    public annotate(start: number, end: number, props: PropertySet) {
        this.sharedString.annotateRange(props, start, end);
    }

    public findTile(startPos: number, tileType: string, preceding = true): { tile: ReferencePosition, pos: number } {
        return this.mergeTree.findTile(startPos, this.clientId, tileType, preceding);
    }

    public findParagraphStart(position: number) {
        position = Math.min(position, this.length - 1);
        const maybePosAndTile = this.findTile(position, DocSegmentKind.Paragraph);
        return (maybePosAndTile && maybePosAndTile.pos) || 0;
    }

    public visitRange(callback: LeafAction, startPosition?: number, endPosition?: number) {
        // Note: We pass the leaf callback action as the accumulator, and then use the 'accumAsLeafAction'
        //       actions to invoke the accum for each leaf.  (Paranoid micro-optimization that attempts to
        //       avoid allocation while simplifying the 'LeafAction' signature.)
        this.mergeTree.mapRange(
            /* actions: */ accumAsLeafAction,
            UniversalSequenceNumber,
            this.clientId,
            /* accum: */ callback,
            startPosition,
            endPosition);
    }

    protected async create() {
        // For 'findTile(..)', we must enable tracking of left/rightmost tiles:
        // (See: https://github.com/Microsoft/Prague/pull/1118)
        Object.assign(this.runtime, { options: Object.assign(this.runtime.options || {}, { blockUpdateMarkers: true }) });

        const text = this.runtime.createChannel("text", SharedStringExtension.Type) as SharedString;
        text.insertMarker(0, ReferenceType.Tile, FlowDocument.eofTileProperties);
        this.root.set("text", text);
    }
}

/**
<<<<<<< HEAD
 * A document is a collection of shared types.
 */
export class FlowDocumentComponent implements IChaincodeComponent {
    public document: FlowDocument;
    private chaincode: IChaincode;
    private component: ComponentHost;

    public async close(): Promise<void> {
        return;
    }

    public async run(runtime: IComponentRuntime): Promise<IComponentDeltaHandler> {
        this.document = new FlowDocument(runtime);
        this.chaincode = Component.instantiate(this.document);
        const chaincode = this.chaincode;

        // All of the below would be hidden from a developer
        // Is this an await or does it just go?
        const component = await ComponentHost.LoadFromSnapshot(runtime, chaincode);
        this.component = component;

        return component;
    }

    public async attach(platform: IPlatform): Promise<IPlatform> {
        return null;
    }

    public snapshot(): ITree {
        const entries = this.component.snapshotInternal();
        return { entries };
    }
}

/**
=======
>>>>>>> 7b08463e
 * Instantiates a new chaincode component
 */
export async function instantiateComponent(): Promise<IChaincodeComponent> {
    return Component.instantiateComponent(FlowDocument);
}<|MERGE_RESOLUTION|>--- conflicted
+++ resolved
@@ -289,44 +289,6 @@
 }
 
 /**
-<<<<<<< HEAD
- * A document is a collection of shared types.
- */
-export class FlowDocumentComponent implements IChaincodeComponent {
-    public document: FlowDocument;
-    private chaincode: IChaincode;
-    private component: ComponentHost;
-
-    public async close(): Promise<void> {
-        return;
-    }
-
-    public async run(runtime: IComponentRuntime): Promise<IComponentDeltaHandler> {
-        this.document = new FlowDocument(runtime);
-        this.chaincode = Component.instantiate(this.document);
-        const chaincode = this.chaincode;
-
-        // All of the below would be hidden from a developer
-        // Is this an await or does it just go?
-        const component = await ComponentHost.LoadFromSnapshot(runtime, chaincode);
-        this.component = component;
-
-        return component;
-    }
-
-    public async attach(platform: IPlatform): Promise<IPlatform> {
-        return null;
-    }
-
-    public snapshot(): ITree {
-        const entries = this.component.snapshotInternal();
-        return { entries };
-    }
-}
-
-/**
-=======
->>>>>>> 7b08463e
  * Instantiates a new chaincode component
  */
 export async function instantiateComponent(): Promise<IChaincodeComponent> {
