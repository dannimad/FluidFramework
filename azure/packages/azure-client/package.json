--- conflicted
+++ resolved
@@ -84,12 +84,6 @@
 		"start-server-and-test": "^1.11.7",
 		"typescript": "~4.5.5"
 	},
-<<<<<<< HEAD
-=======
-	"peerDependencies": {
-		"fluid-framework": ">=2.0.0-internal.5.0.0 <2.0.0-internal.6.0.0"
-	},
->>>>>>> eefd9981
 	"typeValidation": {
 		"broken": {}
 	}
