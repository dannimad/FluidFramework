--- conflicted
+++ resolved
@@ -71,14 +71,6 @@
     runOnce:
         deploy:
           steps:
-<<<<<<< HEAD
-          - checkout: self
-            clean: true
-            persistCredentials: true # Necessary for creation of git tags to work
-          - download: current
-            artifact: pack-$(System.JobAttempt)
-=======
->>>>>>> a9d213e2
           - template: /tools/pipelines/templates/include-use-node-version.yml@self
 
           - task: Bash@3
