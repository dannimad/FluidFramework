# Copyright (c) Microsoft Corporation and contributors. All rights reserved.
# Licensed under the MIT License.

# include-test-real-service

parameters:
- name: poolBuild
  type: object
  default: Small

- name: testPackage
  type: string
  default: "@fluidframework/test-end-to-end-tests"

- name: testWorkspace
  type: string

- name: timeoutInMinutes
  type: number
  default: 60

- name: env
  type: object
  default:

- name: splitTestVariants
  type: object
  default:
  - name: ""
    flags: ""

- name: testCommand
  type: string

- name: continueOnError
  type: boolean
  default: false

- name: testFileTarName
  type: string
  default: null

- name: downloadAzureTestArtifacts
  type: boolean
  default: false

# Name of the Secure File that contains the self-signed cert for the R11s deployment.
# If not blank, the pipeline will try to install it to the local cert store.
- name: r11sSelfSignedCertSecureFile
  type: string
  default: ""

- name: condition
  type: string
  default: true

- name: loggerPackage
  type: string
  default: '@ff-internal/aria-logger'

jobs:
  - ${{ each variant in parameters.splitTestVariants }}:
    - job:
      displayName: Run ${{ variant.name }}
      pool: ${{ parameters.poolBuild }}
      condition: ${{ parameters.condition }}
      timeoutInMinutes: ${{ parameters.timeoutInMinutes }}
      variables:
      # We use 'chalk' to colorize output, which auto-detects color support in the
      # running terminal.  The log output shown in Azure DevOps job runs only has
      # basic ANSI color support though, so force that in the pipeline
      - name: FORCE_COLOR
        value: 1
      - name: testPackageDir
        value: '${{ parameters.testWorkspace }}/node_modules/${{ parameters.testPackage }}'
      - name: testPackageFilePattern
        value: ${{ replace(replace(parameters.testPackage, '@', '' ), '/', '-') }}-[0-9]*.tgz
      - name: testPackagePathPattern
        value: $(Pipeline.Workspace)/client/pack/scoped/${{ variables.testPackageFilePattern }}
      - name: skipComponentGovernanceDetection
        value: true
      - ${{ if startsWith(variables['Build.SourceBranch'], 'refs/heads/test/') }}:
        - name: feed
          value: https://pkgs.dev.azure.com/fluidframework/internal/_packaging/internal/npm/registry/
      - ${{ if not(startsWith(variables['Build.SourceBranch'], 'refs/heads/test/')) }}:
        - name: feed
          value: https://pkgs.dev.azure.com/fluidframework/internal/_packaging/build/npm/registry/
      - ${{ if startsWith(variables['Build.SourceBranch'], 'refs/heads/test/') }}:
        - name: devFeed
          value: https://pkgs.dev.azure.com/fluidframework/internal/_packaging/internal/npm/registry/
      - ${{ if not(startsWith(variables['Build.SourceBranch'], 'refs/heads/test/')) }}:
        - name: devFeed
          value: https://pkgs.dev.azure.com/fluidframework/internal/_packaging/dev/npm/registry/
      - ${{ if eq(parameters.downloadAzureTestArtifacts, true) }}:
        - name: artifactPipeline
          value: Build - azure
      - ${{ else }}:
        - name: artifactPipeline
          value: Build - client packages

      steps:
      # Setup
      - checkout: none
        clean: true

      # Install self-signed cert for R11s deployment in local cert store
      - ${{ if ne(parameters.r11sSelfSignedCertSecureFile, '') }}:
        - task: DownloadSecureFile@1
          displayName: 'Download r11s self-signed cert'
          name: downloadCertTask
          inputs:
            secureFile: ${{ parameters.r11sSelfSignedCertSecureFile }}
            retryCount: '2'

        - task: Bash@3
          displayName: 'Install r11s self-signed cert in local cert store'
          inputs:
            targetType: 'inline'
            script: |

              # Extract public part from cert
              openssl x509 -in $(downloadCertTask.secureFilePath) -out cert.crt
              # Install cert
              sudo cp cert.crt /usr/local/share/ca-certificates/
              sudo update-ca-certificates

      # Print parameters/Vars
      - task: Bash@3
        displayName: Print Parameters and Variables
        inputs:
          targetType: 'inline'
          script: |
            # Show all task group conditions

            echo "
            Pipeline Parameters:
              poolBuild=${{ parameters.poolBuild }}
              testPackage=${{ parameters.testPackage }}

            Pipeline Variables:
              testWorkspace=${{ parameters.testWorkspace }}
              testPackageFilePattern=${{ variables.testPackageFilePattern }}
              feed=${{ variables.feed }}
              testCommand=${{ parameters.testCommand }}
              continueOnError=${{ parameters.continueOnError }}
              variant.flag=${{ variant.flags }}
              testFileTarName=${{ parameters.testFileTarName }}
            "

      # Install
      - task: UseNode@1
        displayName: Use Node 14.x
        inputs:
          version: 14.x

      # Download artifact
      - task: DownloadPipelineArtifact@2
        displayName: Download test package
        inputs:
          source: specific
          project: internal
          pipeline: ${{ variables.artifactPipeline }}
          preferTriggeringPipeline: true
          allowPartiallySucceededBuilds: true
          runVersion: latestFromBranch
          runBranch: $(Build.SourceBranch)
          artifact: pack
          patterns: "**/${{ variables.testPackageFilePattern }}"
          path: $(Pipeline.Workspace)/client/pack

      - task: Bash@3
        displayName: Create test directory
        inputs:
          targetType: 'inline'
          script: |
            mkdir ${{ parameters.testWorkspace }}

      - task: Bash@3
        name: Initialize
        displayName: Initialize
        inputs:
          targetType: 'inline'
          workingDirectory: ${{ parameters.testWorkspace }}
          script: |
            echo Initialize package
            npm init --yes

            echo Generating .npmrc
            echo "registry=https://registry.npmjs.org" >> ./.npmrc
            echo "always-auth=false" >> ./.npmrc

            echo "@fluidframework:registry=${{ variables.feed }}" >> ./.npmrc
            echo "@fluid-experimental:registry=${{ variables.feed }}" >> ./.npmrc
            echo "@fluid-internal:registry=${{ variables.devFeed }}" >> ./.npmrc
            echo "@ff-internal:registry=https://pkgs.dev.azure.com/fluidframework/internal/_packaging/build/npm/registry/" >> ./.npmrc
            echo "@microsoft:registry=https://office.pkgs.visualstudio.com/_packaging/Office/npm/registry/" >> ./.npmrc
            echo "always-auth=true" >> ./.npmrc
            cat .npmrc

            if [[ `ls -1 ${{ variables.testPackagePathPattern }} | wc -l` -eq 1 ]]; then
              echo "##vso[task.setvariable variable=testPackageTgz;isOutput=true]`ls ${{ variables.testPackagePathPattern }}`"
            else
              ls -1 ${{ variables.testPackagePathPattern }}
              echo "##vso[task.logissue type=error]Test package '${{ parameters.testPackage }}' not found, or there are more than one found"
              exit -1
            fi

      # Auth to internal feed
      - task: npmAuthenticate@0
        displayName: 'npm authenticate (internal feed)'
        inputs:
          workingFile: ${{ parameters.testWorkspace }}/.npmrc

      # Auth to Office feed
      - task: npmAuthenticate@0
        displayName: 'npm authenticate (office feed)'
        inputs:
          workingFile: ${{ parameters.testWorkspace }}/.npmrc
          customEndpoint: 'Office Packages - Readonly'

      # Install test and logger package
      - task: Npm@1
        displayName: 'npm install'
        inputs:
          command: 'custom'
          workingDir: ${{ parameters.testWorkspace }}
          customCommand: 'install $(Initialize.testPackageTgz) ${{ parameters.loggerPackage }}'
          customRegistry: 'useNpmrc'

      # Download Test Files & Install Extra Dependencies
      # These steps are intended to include extra dependencies that are not available as
      # part of the normal package .tgz installed previously in the pipeline.
      - ${{ if ne(parameters.testFileTarName, 'null') }}:
        # Download Artifact - Test Files
        - task: DownloadPipelineArtifact@2
          displayName: Download test files
          inputs:
            source: specific
            project: internal
            pipeline: ${{ variables.artifactPipeline }}
            preferTriggeringPipeline: true
            allowPartiallySucceededBuilds: true
            runVersion: latestFromBranch
            runBranch: $(Build.SourceBranch)
            artifact: test-files
            path: $(Pipeline.Workspace)/test-files

        # Unpack test files
        - task: Bash@3
          displayName: Unpack test files
          inputs:
            workingDir: ${{ parameters.testWorkspace }}
            targetType: 'inline'
            script: |
              mkdir ${{ parameters.testWorkspace }}/node_modules/${{ parameters.testPackage }}/dist/test
              tar -xvf $(Pipeline.Workspace)/test-files/${{ parameters.testFileTarName }}.test-files.tar -C $(Pipeline.Workspace)/test-files
              mv $(Pipeline.Workspace)/test-files/dist/test/* ${{ parameters.testWorkspace }}/node_modules/${{ parameters.testPackage }}/dist/test

        - task: Bash@3
          displayName: Copy devDependencies
          inputs:
            workingDir: ${{ parameters.testWorkspace }}
            targetType: 'inline'
            script: |
              testPkgJsonPath=${{ parameters.testWorkspace }}/node_modules/${{ parameters.testPackage }}/package.json
              pkgJsonPath=${{ parameters.testWorkspace }}/package.json
              node -e "
                const { devDependencies } = require('$testPkgJsonPath');
                const pkg = require('$pkgJsonPath');
                pkg.devDependencies=devDependencies;
                require('fs').writeFileSync('$pkgJsonPath', JSON.stringify(pkg));
              "

        - task: Npm@1
          displayName: 'npm install - extra dependencies for test files'
          inputs:
            command: 'custom'
            workingDir: ${{ parameters.testWorkspace }}
            customCommand: 'install'
            customRegistry: 'useNpmrc'

      # run the test
      - task: Npm@1
        displayName: '[test] ${{ parameters.testCommand }} ${{ variant.flags }}'
        continueOnError: ${{ parameters.continueOnError }}
        env:
          ${{ parameters.env }}
        inputs:
          command: 'custom'
          workingDir: ${{ parameters.testWorkspace }}/node_modules/${{ parameters.testPackage }}
          customCommand: 'run ${{ parameters.testCommand }} -- ${{ variant.flags }}'

       # filter report
<<<<<<< HEAD
      - task: Bash@3
        displayName: Filter skipped test from report
        inputs:
          workingDir: ${{ variables.testPackageDir }}/nyc
          targetType: 'inline'
          script: |
            for i in `ls`; do cat $i | grep -v '<skipped' > $i ; done

=======
       - task: Bash@3
          displayName: Filter skipped test from report
          inputs:
            workingDir: ${{ variables.testPackageDir }}/nyc
            targetType: 'inline'
            script: |
              for i in `ls`; do cat $i | grep -v '<skipped' > $i ; done
              
>>>>>>> ed5c7491
      # Upload results
      - task: PublishTestResults@2
        displayName: Publish Test Results
        inputs:
          testResultsFormat: 'JUnit'
          testResultsFiles: '**/*junit-report.xml'
          searchFolder: ${{ variables.testPackageDir }}/nyc
          mergeTestResults: false
        condition: succeededOrFailed()<|MERGE_RESOLUTION|>--- conflicted
+++ resolved
@@ -290,8 +290,7 @@
           workingDir: ${{ parameters.testWorkspace }}/node_modules/${{ parameters.testPackage }}
           customCommand: 'run ${{ parameters.testCommand }} -- ${{ variant.flags }}'
 
-       # filter report
-<<<<<<< HEAD
+      # filter report
       - task: Bash@3
         displayName: Filter skipped test from report
         inputs:
@@ -300,16 +299,6 @@
           script: |
             for i in `ls`; do cat $i | grep -v '<skipped' > $i ; done
 
-=======
-       - task: Bash@3
-          displayName: Filter skipped test from report
-          inputs:
-            workingDir: ${{ variables.testPackageDir }}/nyc
-            targetType: 'inline'
-            script: |
-              for i in `ls`; do cat $i | grep -v '<skipped' > $i ; done
-              
->>>>>>> ed5c7491
       # Upload results
       - task: PublishTestResults@2
         displayName: Publish Test Results
